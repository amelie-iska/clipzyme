--- conflicted
+++ resolved
@@ -326,11 +326,6 @@
         Assigns each sample to a split group based on split_probs
         """
         # get all samples
-<<<<<<< HEAD
-        rprint("Assigning splits...")
-
-=======
->>>>>>> 610a0e8f
         self.to_split = {}
 
         # set seed
