--- conflicted
+++ resolved
@@ -2297,18 +2297,6 @@
                 f"Could not load sample {sample['uniprot_id']} because of an exception {e}"
             )
 
-<<<<<<< HEAD
-    @staticmethod
-    def add_args(parser) -> None:
-        """Add class specific args"""
-        super(EnzymeMapGraph, EnzymeMapGraph).add_args(parser)
-        parser.add_argument(
-                "--ec_levels_one_hot",
-                action="store_true",
-                default=False,
-                help="whether to use one hot encoding for ec levels",
-            )
-=======
     def load_protein_graph(self, item):
         # load the protein graph
         graph_path = os.path.join(
@@ -2360,7 +2348,16 @@
 
         return data
 
->>>>>>> eab9da0e
+    @staticmethod
+    def add_args(parser) -> None:
+        """Add class specific args"""
+        super(EnzymeMapGraph, EnzymeMapGraph).add_args(parser)
+        parser.add_argument(
+                "--ec_levels_one_hot",
+                action="store_true",
+                default=False,
+                help="whether to use one hot encoding for ec levels",
+            )
 
 @register_object("enzymemap_reactions_msa", "dataset")
 class EnzymeMapMSA(
