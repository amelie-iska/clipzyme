from typing import List, Literal
from nox.utils.registry import register_object
from nox.datasets.abstract import AbstractDataset
from nox.utils.pyg import from_smiles
from nox.utils.smiles import get_rdkit_feature
from nox.utils.amino_acids import AA_TO_SMILES
from tqdm import tqdm
import torch
import numpy as np
from collections import defaultdict
import argparse
import json
import os
from rxn.chemutils.smiles_randomization import randomize_smiles_rotated
import warnings
import hashlib
from frozendict import frozendict
import copy
<<<<<<< HEAD
=======
from rich import print as rprint
>>>>>>> 87d0133c

CHEBI_DB = json.load(open("/Mounts/rbg-storage1/datasets/Metabo/chebi_db.json", "r"))


def add_mcsa_data(
    protein2enzymatic_residues,
    mcsa_curated_proteins,
    sequence,
    uniprot,
    ec,
    reactants,
    products,
    amino_acid,
    resid,
    is_reference,
):
    # add residue and sequence information
    if sequence not in protein2enzymatic_residues:
        protein2enzymatic_residues[sequence] = {
            ec: {
                "residues": [],
                "reactants": reactants,
                "products": products,
            },
            "sequence": sequence,
            "uniprot": uniprot,
        }

    if ec not in protein2enzymatic_residues[sequence]:
        protein2enzymatic_residues[sequence][ec] = {
            "residues": [],
            "reactants": reactants,
            "products": products,
        }

    sample = frozendict(
        {
            "residue": amino_acid,
            "residue_id": resid - 1,
            "ec": ec,
            "is_reference": is_reference,
        }
    )

    if sample not in protein2enzymatic_residues[sequence][ec]["residues"]:
        protein2enzymatic_residues[sequence][ec]["residues"].append(sample)

    if is_reference and not (sequence in mcsa_curated_proteins):
        mcsa_curated_proteins[sequence] = True  # store as dict for faster lookup
    return protein2enzymatic_residues, mcsa_curated_proteins


class Brenda(AbstractDataset):
    def load_dataset(self, args: argparse.ArgumentParser) -> None:
        super().load_dataset(args)
        self.metadata_json = self.metadata_json["data"]
        del self.metadata_json["spontaneous"]
        self.brenda_smiles = json.load(
            open(f"{os.path.dirname(args.dataset_file_path)}/brenda_smiles.json", "r")
        )
        self.brenda_proteins = json.load(
            open(f"{os.path.dirname(args.dataset_file_path)}/brenda_proteins.json", "r")
        )

    def assign_splits(self, metadata_json, split_probs, seed=0) -> None:
        """
        Assigns each sample to a split group based on split_probs
        """
        # get all samples 
        rprint("Generating dataset in order to assign splits...")
        dataset = self.create_dataset("train")  # must not skip samples by using split in dataset
        self.to_split = {}

        # set seed
        np.random.seed(seed)

        # assign groups
        if self.args.split_type in ["sequence", "ec", "product"]:

            if self.args.split_type == "sequence":
                # split based on uniprot_id
                samples = [s['protein_id'] for s in dataset]


            elif self.args.split_type == "ec":
                # split based on ec number
                samples = [s['ec'] for s in dataset]

                # option to change level of ec categorization based on which to split
                samples = [
                    ".".join(e.split(".")[: self.args.ec_level + 1]) for e in samples
                ]
            
            elif self.args.split_type == "product":
                # split by reaction product (splits share no products)
                if any(len(s['products']) > 1 for s in dataset):
                    raise NotImplementedError("Product split not implemented for multi-products")

                samples = [p for s in dataset for p in s['products']]

            samples = sorted(list(set(samples)))
            np.random.shuffle(samples)
            split_indices = np.cumsum(np.array(split_probs) * len(samples)).astype(int)
            split_indices = np.concatenate([[0], split_indices])
            
            for i in range(len(split_indices) - 1):
                self.to_split.update(
                    {
                        sample: ["train", "dev", "test"][i]
                        for sample in samples[split_indices[i] : split_indices[i + 1]]
                    }
                )
        
        # random splitting
        elif self.args.split_type == "random":
<<<<<<< HEAD
            if not hasattr(self, "to_split"):
                np.random.seed(seed)

                print("Generating datasets in order to assign splits...")
                dataset = self.create_dataset(
                    "train"
                )  # must not skip samples by using split in dataset

                self.to_split = {}

                for sample in dataset:
                    seq = sample["sequence"]
                    smi = sample["smiles"]
                    self.to_split.update(
                        {
                            f"{seq}{smi}": np.random.choice(
                                ["train", "dev", "test"], p=split_probs
                            )
                        }
                    )
            else:
                print(
                    "Not generating dataset for split assignment, using existing split assignments..."
=======
            
            for sample in dataset:
                seq = sample["sequence"]
                smi = sample["smiles"]
                self.to_split.update(
                    {
                        f"{seq}{smi}": np.random.choice(
                            ["train", "dev", "test"], p=split_probs
                        )
                    }
>>>>>>> 87d0133c
                )
        else:
            raise ValueError("Split type not supported")

    def get_proteinid_to_uniprot(self, ec_dict):

        proteinid2all_uniprot = {
            k: v[0]["accessions"] for k, v in ec_dict["proteins"].items()
        }
        proteinid2uniprot = {}
        for pid, uniprots in proteinid2all_uniprot.items():
            if len(uniprots) == 1:
                proteinid2uniprot[pid] = uniprots[0]
            else:
                if self.args.allow_multi_uniprots:
                    # if want to use with accessions that have multi uniprot ids, check if one of them self.brenda_proteins
                    uniprot_sequences = [
                        (uniprot, self.brenda_proteins.get(uniprot, None))
                        for uniprot in uniprots
                    ]
                    uniprot_sequences = [
                        x for x in uniprot_sequences if x[-1] is not None
                    ]
                    if len(uniprot_sequences) == 1:
                        proteinid2uniprot[pid] = uniprot_sequences[0][0]
                    elif len(set([x[-1] for x in uniprot_sequences])) == 1:
                        proteinid2uniprot[pid] = uniprot_sequences[0][0]
                    else:
                        continue

        return proteinid2uniprot

    def load_mcsa_data(self, args: argparse.ArgumentParser) -> dict:
        """Loads MCSA data

        Args:
            args (argparse.ArgumentParser): arguments

        Returns:
            dict: MCSA data {uniprot_id: {ec: [ residues ], sequence = ""}}
        """

        mcsa_biomolecules = json.load(open(args.mcsa_biomolecules_path, "r"))
        mcsa_curated_data = json.load(open(args.mcsa_file_path, "r"))

        # load data
        pdb2uniprot = json.load(open(args.mcsa_pdb_to_uniprots, "r"))
        mcsa_homologs = json.load(open(args.mcsa_homologs_file_path, "r"))
        mcsa_molecules = mcsa_biomolecules["molecules"]
        mcsa_proteins = mcsa_biomolecules["proteins"]

        # to store reference proteins and not add them twice when processing homologs
        mcsa_curated_proteins = {}
        protein2enzymatic_residues = {}
        for entry in tqdm(mcsa_curated_data, desc="Processing M-CSA data"):
            # all_ecs has length of 1
            ec = entry["all_ecs"][0]

            # reaction
            reaction = entry["reaction"]["compounds"]
            reactants = [
                mcsa_molecules[c["chebi_id"]].get("SMILES", None)
                for c in reaction
                if (mcsa_molecules[c["chebi_id"]]) and (c["type"] == "reactant")
            ]
            products = [
                mcsa_molecules[c["chebi_id"]].get("SMILES", None)
                for c in reaction
                if (mcsa_molecules[c["chebi_id"]]) and (c["type"] == "product")
            ]

            # get reference (curated) uniprot data
            for residue in entry["residues"]:

                # loop over uniprot sequences
                for seq in residue["residue_sequences"]:
                    uniprot = seq["uniprot_id"]
                    resid = seq["resid"]  # residue position
                    amino_acid = seq["code"]  # residue 3-letter code

                    if any(k in ["", None] for k in [uniprot, resid]):
                        continue

                    if not mcsa_proteins.get(uniprot, False):
                        continue

                    if not mcsa_proteins[uniprot].get(uniprot, False):
                        continue

                    sequence = mcsa_proteins[uniprot][uniprot]["sequence"]  # sequence

                    protein2enzymatic_residues, mcsa_curated_proteins = add_mcsa_data(
                        protein2enzymatic_residues,
                        mcsa_curated_proteins,
                        sequence,
                        uniprot,
                        ec,
                        reactants,
                        products,
                        amino_acid,
                        resid,
                        is_reference=True,
                    )

                # loop over pdb chains
                for chain in residue["residue_chains"]:
                    pdb = chain["pdb_id"]
                    assembly = chain.get("assembly", None)

                    for uniprot_dict in pdb2uniprot.get(pdb, []):
                        uniprot = uniprot_dict["uniprot"]
                        assembly_name = f"{uniprot}-{assembly}"
                        if assembly is None:
                            assembly_name = uniprot

                        resid = chain["resid"]  # residue position
                        amino_acid = chain["code"]  # residue 3-letter code

                        if any(k in ["", None] for k in [uniprot, resid]):
                            continue

                        if not mcsa_proteins.get(uniprot, False):
                            continue

                        if not mcsa_proteins[uniprot].get(assembly_name, False):
                            continue

                        sequence = mcsa_proteins[uniprot][assembly_name][
                            "sequence"
                        ]  # sequence

                        (
                            protein2enzymatic_residues,
                            mcsa_curated_proteins,
                        ) = add_mcsa_data(
                            protein2enzymatic_residues,
                            mcsa_curated_proteins,
                            sequence,
                            assembly_name,
                            ec,
                            reactants,
                            products,
                            amino_acid,
                            resid,
                            is_reference=True,
                        )

            # process homologs in similar fashion
            homologs = [m for m in mcsa_homologs if m["mcsa_id"] == entry["mcsa_id"]]

            # add homologs to dataset
            for homolog_residues in homologs:

                for homolog_entry in homolog_residues["residue_sequences"]:
                    uniprot = homolog_entry["uniprot_id"]
                    resid = homolog_entry["resid"]
                    amino_acid = homolog_entry["code"]

                    if any(k in ["", None] for k in [uniprot, resid]):
                        continue

                    if not mcsa_proteins.get(uniprot, False):
                        continue

                    if not mcsa_proteins[uniprot].get(uniprot, False):
                        continue

                    sequence = mcsa_proteins[uniprot][uniprot]["sequence"]  # sequence

                    is_reference = sequence in mcsa_curated_proteins
                    if is_reference:
                        continue  # skip reference entry, already added above (would not need above if homologs contained all references)

                    protein2enzymatic_residues, mcsa_curated_proteins = add_mcsa_data(
                        protein2enzymatic_residues,
                        mcsa_curated_proteins,
                        sequence,
                        uniprot,
                        ec,
                        reactants,
                        products,
                        amino_acid,
                        resid,
                        is_reference=False,
                    )

                for assembly_entry in homolog_residues["residue_chains"]:
                    assembly = assembly_entry["assembly"]
                    pdb = chain["pdb_id"]

                    for uniprot_dict in pdb2uniprot.get(pdb, []):
                        uniprot = uniprot_dict["uniprot"]

                        assembly_name = f"{uniprot}-{assembly}"
                        if assembly is None:
                            assembly_name = uniprot

                        resid = chain["resid"]  # residue position
                        amino_acid = chain["code"]  # residue 3-letter code

                        if any(k in ["", None] for k in [uniprot, resid]):
                            continue

                        if not mcsa_proteins.get(uniprot, False):
                            continue

                        if not mcsa_proteins[uniprot].get(assembly_name, False):
                            continue

                        sequence = mcsa_proteins[uniprot][assembly_name][
                            "sequence"
                        ]  # sequence

                        is_reference = sequence in mcsa_curated_proteins
                        if is_reference:
                            continue  # skip reference entry, already added above (would not need above if homologs contained all references)

                        (
                            protein2enzymatic_residues,
                            mcsa_curated_proteins,
                        ) = add_mcsa_data(
                            protein2enzymatic_residues,
                            mcsa_curated_proteins,
                            sequence,
                            assembly_name,
                            ec,
                            reactants,
                            products,
                            amino_acid,
                            resid,
                            is_reference=False,
                        )

        return protein2enzymatic_residues

    def get_smiles(self, substrate):
        substrate_data = self.brenda_smiles.get(substrate, None)
        if substrate_data is None:
            return
        if substrate_data.get("chebi_data", False):
            return substrate_data["chebi_data"].get("SMILES", None)
        elif substrate_data.get("pubchem_data", False):
            if isinstance(substrate_data["pubchem_data"], dict):
                return substrate_data["pubchem_data"].get("CanonicalSMILES", None)
            elif isinstance(substrate_data["pubchem_data"], list):
                return substrate_data["pubchem_data"][0].get("CanonicalSMILES", None)
            else:
                raise NotImplementedError
        return

    @staticmethod
    def add_args(parser) -> None:
        """Add class specific args

        Args:
            parser (argparse.ArgumentParser): argument parser
        """
        super(Brenda, Brenda).add_args(parser)

        parser.add_argument(
            "--rdkit_features_name",
            type=str,
            default="rdkit_fingerprint",
            help="name of rdkit features to use",
        )
        parser.add_argument(
            "--enzyme_property",
            type=str,
            default=None,
            help="name of enzyme properties to use",
        )
        parser.add_argument(
            "--randomize_order_in_reaction",
            action="store_true",
            default=False,
            help="Permute smiles in reactants and in products as augmentation",
        )
        parser.add_argument(
            "--use_random_smiles_representation",
            action="store_true",
            default=False,
            help="Use non-canonical representation of smiles as augmentation",
        )
        parser.add_argument(
            "--use_residues_in_reaction",
            action="store_true",
            default=False,
            help="Use residues as part of reaction string",
        )
        parser.add_argument(
            "--ec_level",
            type=int,
            default=3,
            choices=[0, 1, 2, 3],
            help="EC level to use (e.g., ec_level 1 of '1.2.3.1' -> '1.2')",
        )
        parser.add_argument(
            "--deduplicate_reactions",
            action="store_true",
            default=False,
            help="Create reaction dataset of unique chemical reactions. Used to skip same reaction for different proteins",
        )
        parser.add_argument(
            "--mcsa_file_path",
            type=str,
            default="/Mounts/rbg-storage1/datasets/Enzymes/MCSA/entries.json",
            help="M-CSA entries data",
        )
        parser.add_argument(
            "--mcsa_homologs_file_path",
            type=str,
            default="/Mounts/rbg-storage1/datasets/Enzymes/MCSA/homologues_residues.json",
            help="M-CSA homologues entries data",
        )
        parser.add_argument(
            "--mcsa_biomolecules_path",
            type=str,
            default="/Mounts/rbg-storage1/datasets/Enzymes/MCSA/mcsa_biomolecules.json",
            help="M-CSA biomolecules metadata",
        )
        parser.add_argument(
            "--mcsa_pdb_to_uniprots",
            type=str,
            default="/Mounts/rbg-storage1/datasets/Enzymes/MCSA/pdb2uniprotlite.json",
            help="M-CSA biomolecules metadata",
        )
        parser.add_argument(
            "--mcsa_skip_unk_smiles",
            action="store_true",
            default=False,
            help="Skip entries with unknown smiles",
        )
        parser.add_argument(
            "--precomputed_esm_features_dir",
            type=str,
            default=None,
            help="directory with precomputed esm features for computation efficiency",
        )
        parser.add_argument(
            "--max_protein_length",
            type=int,
            default=None,
            help="skip proteins longer than max_protein_length",
        )

    @staticmethod
    def set_args(args) -> None:
        super(Brenda, Brenda).set_args(args)
        args.dataset_file_path = (
            "/Mounts/rbg-storage1/datasets/Enzymes/Brenda/brenda_2022_2.json"
        )


@register_object("brenda_constants", "dataset")
class BrendaConstants(Brenda):
    def create_dataset(
        self, split_group: Literal["train", "dev", "test"]
    ) -> List[dict]:

        samples = []
        for ec, ec_dict in tqdm(self.metadata_json.items(), desc="Creating dataset"):
            if not ec_dict.get("proteins", False):
                continue

            proteinid2uniprot = {
                k: v[0]["accessions"] for k, v in ec_dict["proteins"].items()
            }
            protein2organism = {k: v["value"] for k, v in ec_dict["organisms"].items()}

            for entry in ec_dict.get(self.args.enzyme_property, []):
                proteins = entry.get("proteins", [])

                substrate = entry.get("value", None)

                for protein in proteins:

                    protein_ids = proteinid2uniprot[protein]
                    if isinstance(protein_ids, str):
                        protein_ids = [protein_ids]
                    organism = protein2organism[protein].replace(" ", "_")

                    if "min_value" in entry and "max_value" in entry:
                        if not self.args.use_mean_labels:
                            value = (
                                entry["min_value"],
                                entry["max_value"],
                            )
                        else:
                            value = np.mean(
                                [
                                    entry["min_value"],
                                    entry["max_value"],
                                ]
                            )
                    elif not "num_value" in entry:
                        if "min_value" in entry:
                            value = entry["min_value"]
                        elif "max_value" in entry:
                            value = entry["max_value"]
                        else:
                            print("Skipped because no value found for entry ", entry)
                            continue
                    else:
                        value = entry["num_value"]

                    for protein_id in protein_ids:
                        sample = {
                            "sequence": self.brenda_proteins[protein_id]["sequence"],
                            "protein_id": protein_id,
                            "y": self.get_label(value, self.args.enzyme_property),
                            "sample_id": f"org{organism.lower()}_ec{ec}_prot{protein_id}",
                            "ec": ec,
                            "organism": organism,
                        }

                        if substrate:
                            sample[
                                "sample_id"
                            ] = f"{sample['sample_id']}_substrate{substrate}"
                            sample["substrate"] = substrate
                            smiles = self.get_smiles(substrate)
                            if smiles:
                                try:
                                    mol_datapoint = from_smiles(smiles)
                                    mol_datapoint.rdkit_features = torch.tensor(
                                        get_rdkit_feature(
                                            smiles, method=self.args.rdkit_features_name
                                        )
                                    )
                                    sample["mol"] = mol_datapoint
                                except:
                                    print(
                                        "Skipped sample because could not convert smiles to RDKit Mol"
                                    )
                                    continue
                            sample["smiles"] = smiles

                        samples.append(sample)

        # map (sequence, smile) pairs to list of labels
        seq_smi_2_y = defaultdict(list)
        for sample in samples:
            seq_smi_2_y[f"{sample['sequence']}{sample['smiles']}"].append(sample["y"])

        # filter through dataset
        dataset = []
        samples_added = set()
        for sample in samples:
            if self.skip_sample(sample, seq_smi_2_y, split_group):
                continue

            if self.args.use_mean_labels:
                # it is was not necessary for kcat_km
                seq = sample["sequence"]
                smi = sample["smiles"]
                # keep track of samples added to avoid duplicates

                # either have multiple same samples with different labels
                # each identical sample could either have a numpy array label or a float label
                different_labels_bool = any(
                    not np.array_equal(i, seq_smi_2_y[f"{seq}{smi}"][0])
                    if isinstance(i, np.ndarray)
                    else i != seq_smi_2_y[f"{seq}{smi}"][0]
                    for i in seq_smi_2_y[f"{seq}{smi}"]
                )
                # or I have a multi-label label (ie range)
                multiple_labels_bool = (
                    not isinstance(sample["y"], float) and len(sample["y"]) > 1
                ) or (isinstance(sample["y"], np.ndarray) and len(sample["y"]) > 1)

                # if I have already added this sample, skip it
                if f"{seq}{smi}" in samples_added:
                    continue

                if different_labels_bool or multiple_labels_bool:
                    # in which case mean the labels
                    labels = []
                    for i in seq_smi_2_y[f"{seq}{smi}"]:
                        if isinstance(i, np.ndarray):
                            labels.append(np.mean(i))
                        elif (
                            not isinstance(i, float) and len(i) > 1
                        ):  # probably a tuple
                            labels.append(np.mean(i))
                        else:
                            labels.append(i)  # label is just a float
                    sample["y"] = float(np.mean(labels))

                samples_added.add(f"{seq}{smi}")

            dataset.append(sample)

        return dataset

    def skip_sample(self, sample, sequence_smiles2y, split_group) -> bool:
<<<<<<< HEAD
        # check right split
        if self.args.split_type == "sequence":
            if self.to_split[sample["protein_id"]] != split_group:
                return True

        if self.args.split_type == "ec":
            if self.to_split[sample["ec"]] != split_group:
                return True

=======
>>>>>>> 87d0133c
        # check if sample has mol
        if sample["smiles"] is None:
            # print("Skipped sample because SMILE is None")
            return True

        # if sequence is unknown
        if sample["sequence"] is None:
            print("Skipped sample because Sequence is None")
            return True

        if self.args.split_type == "random" and hasattr(self, "to_split"):
            seq = sample["sequence"]
            smi = sample["smiles"]
            if self.to_split[f"{seq}{smi}"] != split_group:
                return True

        # check if multiple sequences
        # if len(sample["sequence"]) > 1: # each sample is a single sequence
        # return True

        # check either all labels are multi value or single value
        if self.args.enzyme_property == "turnover_number":
            if not self.args.use_mean_labels and (
                isinstance(sample["y"], np.ndarray) or isinstance(sample["y"], tuple)
            ):  # for kcat_km, y is should have one value
                print("Skipped sample because y is multi value")
                return True
        elif self.args.enzyme_property == "km_value":
            raise NotImplementedError
        elif self.args.enzyme_property == "ph_optimum":
            raise NotImplementedError
        elif self.args.enzyme_property == "specific_activity":
            raise NotImplementedError
        elif self.args.enzyme_property == "temperature_optimum":
            raise NotImplementedError
        elif self.args.enzyme_property == "isoelectric_point":
            raise NotImplementedError
        elif self.args.enzyme_property == "ki_value":
            raise NotImplementedError
        elif self.args.enzyme_property == "ic50":
            raise NotImplementedError
        elif self.args.enzyme_property == "kcat_km":
            if not self.args.use_mean_labels and (
                isinstance(sample["y"], np.ndarray) or isinstance(sample["y"], tuple)
            ):  # for kcat_km, y is should have one value
                print("Skipped sample because y is multi value")
                return True
        elif self.args.enzyme_property == "ph_stability":
            raise NotImplementedError
        elif self.args.enzyme_property == "temperature_stability":
            raise NotImplementedError
        elif self.args.enzyme_property == "ph_range":
            raise NotImplementedError
        elif self.args.enzyme_property == "temperature_range":
            raise NotImplementedError
        elif self.args.enzyme_property == "localization":
            raise NotImplementedError
        elif self.args.enzyme_property == "tissue":
            raise NotImplementedError

        # check contradictory values TODO
        if not self.args.use_mean_labels:
            smi = sample["smiles"]
            seq = sample["sequence"]
            if any(
                not np.array_equal(i, sequence_smiles2y[f"{seq}{smi}"][0])
                if isinstance(i, np.ndarray)
                else i != sequence_smiles2y[f"{seq}{smi}"][0]
                for i in sequence_smiles2y[f"{seq}{smi}"]
            ):
                print("Skipped sample because of contradictory values")
                return True

        # check right split
        if hasattr(self, "to_split"):
            if self.args.split_type == "sequence":
                if self.to_split[sample["protein_id"]] != split_group:
                    return True

            if self.args.split_type == "ec":
                if self.to_split[sample["ec"]] != split_group:
                    return True

            if self.args.split_type == "random":
                seq = sample["sequence"]
                smi = sample["smiles"]
                if self.to_split[f"{seq}{smi}"] != split_group:
                    return True

        return False

    @staticmethod
    def set_args(args) -> None:
        super(BrendaConstants, BrendaConstants).set_args(args)
        if args.enzyme_property == "turnover_number":
            args.num_classes = 1
        elif args.enzyme_property == "km_value":
            raise NotImplementedError
        elif args.enzyme_property == "ph_optimum":
            raise NotImplementedError
        elif args.enzyme_property == "specific_activity":
            raise NotImplementedError
        elif args.enzyme_property == "temperature_optimum":
            raise NotImplementedError
        elif args.enzyme_property == "isoelectric_point":
            raise NotImplementedError
        elif args.enzyme_property == "ki_value":
            raise NotImplementedError
        elif args.enzyme_property == "ic50":
            raise NotImplementedError
        elif args.enzyme_property == "kcat_km":
            args.num_classes = 1
        elif args.enzyme_property == "ph_stability":
            raise NotImplementedError
        elif args.enzyme_property == "temperature_stability":
            raise NotImplementedError
        elif args.enzyme_property == "ph_range":
            raise NotImplementedError
        elif args.enzyme_property == "temperature_range":
            raise NotImplementedError
        elif args.enzyme_property == "localization":
            raise NotImplementedError
        elif args.enzyme_property == "tissue":
            raise NotImplementedError

    def get_label(self, value, property_name):
        # TODO - can values be 0?
        if property_name == "turnover_number":
            return np.log2(value)
        elif property_name == "km_value":
            return np.log2(value)
        elif property_name == "ph_optimum":
            return value
        elif property_name == "specific_activity":
            return np.log2(value)
        elif property_name == "temperature_optimum":
            return value
        elif property_name == "isoelectric_point":
            return value
        elif property_name == "ki_value":
            return np.log2(value)
        elif property_name == "ic50":
            return np.log2(value)
        elif property_name == "kcat_km":
            return np.log2(value)
        elif property_name == "ph_stability":
            return value
        elif property_name == "temperature_stability":
            return (value - 55) / 24  # z-score
        elif property_name == "ph_range":
            return np.array(value)
        elif property_name == "temperature_range":
            return np.array(value)
        elif property_name == "localization":
            raise NotImplementedError
        elif property_name == "tissue":
            raise NotImplementedError
        raise ValueError(f"Property {property_name} not supported")

    @property
    def SUMMARY_STATEMENT(self) -> None:
        """
        Prints summary statement with dataset stats
        """
        summary = f"\n{self.split_group} dataset for {self.args.enzyme_property} property contains {len(self.dataset)} samples"
        return summary

    @staticmethod
    def add_args(parser) -> None:
        """Add class specific args

        Args:
            parser (argparse.ArgumentParser): argument parser
        """
        super(BrendaConstants, BrendaConstants).add_args(parser)
        parser.add_argument(
            "--use_mean_labels",
            action="store_true",
            default=False,
            help="If labels have more than one value, or multiple samples have different labels, use the mean",
        )


@register_object("brenda_ec", "dataset")
class BrendaEC(Brenda):
    def load_dataset(self, args: argparse.ArgumentParser) -> None:
        super().load_dataset(args)
        ecs = list(self.metadata_json.keys())
        ecs = sorted(
            list(set([".".join(e.split(".")[: self.args.ec_level + 1]) for e in ecs]))
        )
        self.ec2class = {ec: i for i, ec in enumerate(ecs)}
        args.num_classes = len(ecs)

    def create_dataset(
        self, split_group: Literal["train", "dev", "test"]
    ) -> List[dict]:
        # map uniprot to EC number (or sub-EC number)
        uniprot2ec = defaultdict(list)
        for ec, ec_dict in tqdm(
            self.metadata_json.items(), desc="Iterating over Brenda"
        ):
            if not ec_dict.get("proteins", False):
                continue

            ec_task = ".".join(ec.split(".")[: self.args.ec_level + 1])

            for k, v in ec_dict["proteins"].items():
                for pid in v[0]["accessions"]:
                    uniprot2ec[pid].append(self.ec2class[ec_task])

        # create dataset of (protein, multi-task label) pairs
        dataset = []
        for protein_id, ec_list in tqdm(uniprot2ec.items(), desc="Creating dataset"):

            sample = {
                "sequence": self.brenda_proteins[protein_id]["sequence"],
                "protein_id": protein_id,
                "y": self.get_label(ec_list),
                "sample_id": f"prot{protein_id}",
            }

            if self.skip_sample(sample, split_group):
                continue

            dataset.append(sample)

        return dataset

    def get_label(self, ec_list):
        y = torch.zeros(self.args.num_classes)
        for ec in ec_list:
            y[ec] = 1
        return y

    def skip_sample(self, sample, split_group) -> bool:
        # if sequence is unknown
        if sample["sequence"] is None:
            return True

        # check right split
        if hasattr(self, "to_split"):
            if self.to_split[sample["protein_id"]] != split_group:
                return True


        return False


@register_object("brenda_reaction", "dataset")
class BrendaReaction(Brenda):
    def create_dataset(
        self, split_group: Literal["train", "dev", "test"]
    ) -> List[dict]:

        mcsa_data = self.load_mcsa_data(self.args)

        uniprot2reactions = defaultdict(list)

        # add brenda reactions
        for ec, ec_dict in tqdm(self.metadata_json.items(), desc="Creating dataset"):
            if "proteins" not in ec_dict:
                continue

            proteinid2uniprot = {
                k: v[0]["accessions"] for k, v in ec_dict["proteins"].items()
            }
            protein2organism = {k: v["value"] for k, v in ec_dict["organisms"].items()}

            proteinid2uniprot = {
                k: v[0]["accessions"][0]
                for k, v in ec_dict["proteins"].items()
                if len(v[0]["accessions"]) == 1
            }
            for reaction_key in ["reaction", "natural_reaction"]:
                # reaction or natural_reaction may not exist
                if reaction_key in ec_dict:
                    for entry in ec_dict[reaction_key]:
                        # check both produces and reactants defined
                        if ("educts" in entry) and ("products" in entry):
                            # sort to check if reaction exists already
                            rs = sorted(entry["educts"])
                            ps = sorted(entry["products"])
                            reaction_string = ".".join(rs) + ">>" + ".".join(ps)
                            for protein in entry.get("proteins", []):
                                if proteinid2uniprot.get(protein, False):
                                    uniprotid = proteinid2uniprot[protein]
                                    sequence = self.brenda_proteins[uniprotid][
                                        "sequence"
                                    ]
                                    catalogued_reactions = [
                                        rxn["reaction_string"]
                                        for rxn in uniprot2reactions[uniprotid]
                                    ]
                                    if reaction_string not in catalogued_reactions:

                                        sample_id = hashlib.md5(
                                            f"{uniprotid}_{reaction_string}".encode()
                                        ).hexdigest()

                                        residues = self.get_uniprot_residues(
                                            mcsa_data, sequence, ec
                                        )

                                        sample = {
                                            "protein_id": uniprotid,
                                            "sequence": sequence,
                                            "reactants": rs,
                                            "products": ps,
                                            "ec": ec,
                                            "organism": protein2organism[protein],
                                            "reaction_string": ".".join(rs)
                                            + ">>"
                                            + ".".join(ps),
                                            "sample_id": sample_id,
                                            "residues": residues["residues"],
                                            "residue_mask": residues["residue_mask"],
                                            "has_residues": residues["has_residues"],
                                            "residue_positions": residues[
                                                "residue_positions"
                                            ],
                                        }

                                        if self.skip_sample(sample, split_group):
                                            continue

                                        sample["reactants"] = [
                                            self.get_smiles(m)
                                            for m in sample["reactants"]
                                        ]
                                        sample["products"] = [
                                            self.get_smiles(m)
                                            for m in sample["products"]
                                        ]

                                        uniprot2reactions[uniprotid].append(sample)

        # add M-CSA data not in brenda
        for sequence, uniprot_dict in tqdm(
            mcsa_data.items(), desc="Adding M-CSA reactions"
        ):
            uniprotid = uniprot_dict["uniprot"]
            if uniprotid in uniprot2reactions:
                continue

            for ec, ec_dict in uniprot_dict.items():

                if ec in ["sequence", "uniprot"]:
                    continue

                if any(
                    s in [None, []] for s in ec_dict["reactants"] + ec_dict["products"]
                ):
                    continue

                residues = self.get_uniprot_residues(mcsa_data, sequence, ec)

                rs = sorted(ec_dict["reactants"])
                ps = sorted(ec_dict["products"])

                reaction_string = ".".join(rs) + ">>" + ".".join(ps)

                sample_id = hashlib.md5(
                    f"{uniprotid}_{reaction_string}".encode()
                ).hexdigest()

                sample = {
                    "protein_id": uniprotid,
                    "sequence": uniprot_dict["sequence"],
                    "reactants": rs,
                    "products": ps,
                    "ec": ec,
                    "reaction_string": reaction_string,
                    "sample_id": sample_id,
                    "residues": residues["residues"],
                    # "residue_mask": residues["residue_mask"],
                    "residue_positions": residues["residue_positions"],
                    "has_residues": True,
                }

                if self.skip_sample(sample, split_group):
                    continue

                uniprot2reactions[uniprotid].append(sample)

        # make each reaction a sample
        all_reactions = set()
        dataset = []
        for uniprot, reaction_list in uniprot2reactions.items():
            for reaction in reaction_list:

                if self.skip_sample(reaction, split_group):
                    continue

                # in case using reactions alone without protein information in model
                if self.args.deduplicate_reactions:
                    rxn = "{}>>{}".format(
                        ".".join(reaction["reactants"]), ".".join(reaction["products"])
                    )
                    if rxn in all_reactions:
                        continue
                    all_reactions.add(rxn)

                dataset.append(reaction)

        return dataset

    def skip_sample(self, sample, split_group) -> bool:
        # check if sample has mol
        if "?" in (sample["products"] + sample["reactants"]):
            return True

        if any(
            s in [None, [], "?"] for s in (sample["products"] + sample["reactants"])
        ):
            return True

        # if sequence is unknown
        if sample["sequence"] is None:
            return True

        # check right split
        if hasattr(self, "to_split"):
            if self.args.split_type == "sequence":
                if self.to_split[sample["protein_id"]] != split_group:
                    return True

            if self.args.split_type == "ec":
                ec = ".".join(sample["ec"].split(".")[: self.args.ec_level + 1])
                if self.to_split[ec] != split_group:
                    return True
        return False

    def get_uniprot_residues(self, mcsa_data, sequence, ec):
        """Get residues from MCSA data

        Args:
            mcsa_data (dict): MCSA data
            sequence (str): protein sequence
            ec (str): ec number

        Returns:
            dict: {residue_mask: torch.Tensor, has_residues: torch.Tensor, residues: [smiles]}
        """
        if sequence is None:
            return {
                "residue_mask": torch.zeros(1),
                "has_residues": 0,
                "residues": [],
                "residue_positions": [],
            }

        y = torch.zeros(len(sequence))
        has_y = 0
        residues = []
        residue_pos = []
        if mcsa_data.get(sequence, False):
            if mcsa_data[sequence].get(ec, False):
                for residue_dict in mcsa_data[sequence][ec]["residues"]:
                    if (residue_dict["residue_id"] is None) or (
                        residue_dict["residue"] == ""
                    ):
                        continue
                    letter = sequence[residue_dict["residue_id"]]
                    amino_acid = AA_TO_SMILES.get(letter, None)  # consider skipping
                    y[residue_dict["residue_id"]] = 1
                    residue_pos.append(residue_dict["residue_id"])
                    residues.append(amino_acid)
                has_y = 1

        return {
            "residue_mask": y,
            "has_residues": has_y,
            "residues": residues,
            "residue_positions": residue_pos,
        }

    def __getitem__(self, index):
        sample = self.dataset[index]

        try:

            reactants, products = copy.deepcopy(sample["reactants"]), copy.deepcopy(
                sample["products"]
            )

            # incorporate sequence residues if known
            if self.args.use_residues_in_reaction:
                residues = sample["residues"]
                reactants.extend(residues)
                products.extend(residues)

            reaction = "{}>>{}".format(".".join(reactants), ".".join(products))
            # randomize order of reactants and products
            if self.args.randomize_order_in_reaction:
                np.random.shuffle(reactants)
                np.random.shuffle(products)
                reaction = "{}>>{}".format(".".join(reactants), ".".join(products))

            if self.args.use_random_smiles_representation:
                try:
                    reactants = [randomize_smiles_rotated(s) for s in reactants]
                    products = [randomize_smiles_rotated(s) for s in products]
                    reaction = "{}>>{}".format(".".join(reactants), ".".join(products))
                except:
                    pass

            item = {
                "reaction": reaction,
                "reactants": ".".join(reactants),
                "products": ".".join(products),
                "sequence": sample["sequence"],
                "ec": sample["ec"],
                "organism": sample.get("organism", "none"),
                "protein_id": sample["protein_id"],
                "sample_id": sample["sample_id"],
                "residues": ".".join(sample["residues"]),
                "residue_mask": sample["residue_mask"],
                "has_residues": sample["has_residues"],
                "residue_positions": ".".join(
                    [str(s) for s in sample["residue_positions"]]
                ),
            }

            return item

        except Exception as e:
            warnings.warn(
                f"Could not load sample: {sample['sample_id']} because of exception: {e}"
            )

    @property
    def SUMMARY_STATEMENT(self) -> None:
        reactions = [
            "{}>>{}".format(".".join(d["reactants"]), ".".join(d["products"]))
            for d in self.dataset
        ]
        proteins = [d["protein_id"] for d in self.dataset]
        ecs = [d["ec"] for d in self.dataset]
        statement = f""" 
        * Number of reactions: {len(set(reactions))}
        * Number of proteins: {len(set(proteins))}
        * Number of ECs: {len(set(ecs))}
        """
        return statement


@register_object("mcsa", "dataset")
class MCSA(BrendaReaction):
    def create_dataset(
        self, split_group: Literal["train", "dev", "test"]
    ) -> List[dict]:

        mcsa_data = self.load_mcsa_data(self.args)

        uniprot2reactions = defaultdict(list)
        for sequence, uniprot_dict in tqdm(
            mcsa_data.items(), desc="Making M-CSA dataset"
        ):

            uniprotid = uniprot_dict["uniprot"]

            for ec, ec_dict in uniprot_dict.items():

                if ec in ["sequence", "uniprot"]:
                    continue

                residues = self.get_uniprot_residues(mcsa_data, sequence, ec)
                rs = ec_dict["reactants"]
                ps = ec_dict["products"]

                uniprot2reactions[uniprotid].append(
                    {
                        "protein_id": uniprotid,
                        "sequence": sequence,
                        "reactants": rs,
                        "products": ps,
                        "ec": ec,
                        "residues": residues["residues"],
                        "residue_mask": residues["residue_mask"],
                        "has_residues": residues["has_residues"],
                        "residue_positions": residues["residue_positions"],
                    }
                )
        # make each reaction a sample
        dataset = []
        for uniprot, reaction_list in uniprot2reactions.items():
            for reaction in reaction_list:
                if self.skip_sample(reaction, split_group):
                    continue
                reaction_string = (
                    ".".join(reaction["reactants"])
                    + ">>"
                    + ".".join(reaction["products"])
                )
                reaction["reaction_string"] = reaction_string
                reaction["sample_id"] = hashlib.md5(
                    f"{uniprotid}_{reaction_string}".encode()
                ).hexdigest()
                dataset.append(reaction)

        return dataset

    def skip_sample(self, sample, split_group) -> bool:
        # check if sample has mol
        if self.args.mcsa_skip_unk_smiles:
            if "?" in (sample["products"] + sample["reactants"]):
                return True

            if any(s in [None, []] for s in sample["reactants"] + sample["products"]):
                return True

        # if sequence is unknown
        if sample["sequence"] is None:
            return True

        if (self.args.max_protein_length is not None) and len(sample["sequence"]) > self.args.max_protein_length:
            return True 
        
        # check right split
        if hasattr(self, "to_split"):
            if self.args.split_type == "sequence":
                if self.to_split[sample["protein_id"]] != split_group:
                    return True

            if self.args.split_type == "ec":
                ec = ".".join(sample["ec"].split(".")[: self.args.ec_level + 1])
                if self.to_split[ec] != split_group:
                    return True


        return False<|MERGE_RESOLUTION|>--- conflicted
+++ resolved
@@ -16,10 +16,7 @@
 import hashlib
 from frozendict import frozendict
 import copy
-<<<<<<< HEAD
-=======
 from rich import print as rprint
->>>>>>> 87d0133c
 
 CHEBI_DB = json.load(open("/Mounts/rbg-storage1/datasets/Metabo/chebi_db.json", "r"))
 
@@ -88,9 +85,11 @@
         """
         Assigns each sample to a split group based on split_probs
         """
-        # get all samples 
+        # get all samples
         rprint("Generating dataset in order to assign splits...")
-        dataset = self.create_dataset("train")  # must not skip samples by using split in dataset
+        dataset = self.create_dataset(
+            "train"
+        )  # must not skip samples by using split in dataset
         self.to_split = {}
 
         # set seed
@@ -101,30 +100,31 @@
 
             if self.args.split_type == "sequence":
                 # split based on uniprot_id
-                samples = [s['protein_id'] for s in dataset]
-
+                samples = [s["protein_id"] for s in dataset]
 
             elif self.args.split_type == "ec":
                 # split based on ec number
-                samples = [s['ec'] for s in dataset]
+                samples = [s["ec"] for s in dataset]
 
                 # option to change level of ec categorization based on which to split
                 samples = [
                     ".".join(e.split(".")[: self.args.ec_level + 1]) for e in samples
                 ]
-            
+
             elif self.args.split_type == "product":
                 # split by reaction product (splits share no products)
-                if any(len(s['products']) > 1 for s in dataset):
-                    raise NotImplementedError("Product split not implemented for multi-products")
-
-                samples = [p for s in dataset for p in s['products']]
+                if any(len(s["products"]) > 1 for s in dataset):
+                    raise NotImplementedError(
+                        "Product split not implemented for multi-products"
+                    )
+
+                samples = [p for s in dataset for p in s["products"]]
 
             samples = sorted(list(set(samples)))
             np.random.shuffle(samples)
             split_indices = np.cumsum(np.array(split_probs) * len(samples)).astype(int)
             split_indices = np.concatenate([[0], split_indices])
-            
+
             for i in range(len(split_indices) - 1):
                 self.to_split.update(
                     {
@@ -132,35 +132,10 @@
                         for sample in samples[split_indices[i] : split_indices[i + 1]]
                     }
                 )
-        
+
         # random splitting
         elif self.args.split_type == "random":
-<<<<<<< HEAD
-            if not hasattr(self, "to_split"):
-                np.random.seed(seed)
-
-                print("Generating datasets in order to assign splits...")
-                dataset = self.create_dataset(
-                    "train"
-                )  # must not skip samples by using split in dataset
-
-                self.to_split = {}
-
-                for sample in dataset:
-                    seq = sample["sequence"]
-                    smi = sample["smiles"]
-                    self.to_split.update(
-                        {
-                            f"{seq}{smi}": np.random.choice(
-                                ["train", "dev", "test"], p=split_probs
-                            )
-                        }
-                    )
-            else:
-                print(
-                    "Not generating dataset for split assignment, using existing split assignments..."
-=======
-            
+
             for sample in dataset:
                 seq = sample["sequence"]
                 smi = sample["smiles"]
@@ -170,7 +145,6 @@
                             ["train", "dev", "test"], p=split_probs
                         )
                     }
->>>>>>> 87d0133c
                 )
         else:
             raise ValueError("Split type not supported")
@@ -666,18 +640,6 @@
         return dataset
 
     def skip_sample(self, sample, sequence_smiles2y, split_group) -> bool:
-<<<<<<< HEAD
-        # check right split
-        if self.args.split_type == "sequence":
-            if self.to_split[sample["protein_id"]] != split_group:
-                return True
-
-        if self.args.split_type == "ec":
-            if self.to_split[sample["ec"]] != split_group:
-                return True
-
-=======
->>>>>>> 87d0133c
         # check if sample has mol
         if sample["smiles"] is None:
             # print("Skipped sample because SMILE is None")
@@ -687,12 +649,6 @@
         if sample["sequence"] is None:
             print("Skipped sample because Sequence is None")
             return True
-
-        if self.args.split_type == "random" and hasattr(self, "to_split"):
-            seq = sample["sequence"]
-            smi = sample["smiles"]
-            if self.to_split[f"{seq}{smi}"] != split_group:
-                return True
 
         # check if multiple sequences
         # if len(sample["sequence"]) > 1: # each sample is a single sequence
@@ -923,7 +879,6 @@
             if self.to_split[sample["protein_id"]] != split_group:
                 return True
 
-
         return False
 
 
@@ -1008,6 +963,7 @@
                                             self.get_smiles(m)
                                             for m in sample["reactants"]
                                         ]
+
                                         sample["products"] = [
                                             self.get_smiles(m)
                                             for m in sample["products"]
@@ -1079,6 +1035,7 @@
                     )
                     if rxn in all_reactions:
                         continue
+
                     all_reactions.add(rxn)
 
                 dataset.append(reaction)
@@ -1159,7 +1116,6 @@
         sample = self.dataset[index]
 
         try:
-
             reactants, products = copy.deepcopy(sample["reactants"]), copy.deepcopy(
                 sample["products"]
             )
@@ -1294,9 +1250,11 @@
         if sample["sequence"] is None:
             return True
 
-        if (self.args.max_protein_length is not None) and len(sample["sequence"]) > self.args.max_protein_length:
-            return True 
-        
+        if (self.args.max_protein_length is not None) and len(
+            sample["sequence"]
+        ) > self.args.max_protein_length:
+            return True
+
         # check right split
         if hasattr(self, "to_split"):
             if self.args.split_type == "sequence":
@@ -1308,5 +1266,4 @@
                 if self.to_split[ec] != split_group:
                     return True
 
-
         return False