from typing import List, Literal
from nox.utils.registry import register_object
from nox.datasets.abstract import AbstractDataset
from nox.utils.pyg import from_smiles
from nox.utils.smiles import get_rdkit_feature
from nox.utils.amino_acids import AA_TO_SMILES
from nox.utils.reactions import get_atom_mapped_reaction
from tqdm import tqdm
import torch
import numpy as np
from collections import defaultdict
import argparse
import json
import os
from rxn.chemutils.smiles_randomization import randomize_smiles_rotated
import warnings
import hashlib
from frozendict import frozendict
import copy
from rich import print as rprint

CHEBI_DB = json.load(open("/Mounts/rbg-storage1/datasets/Metabo/chebi_db.json", "r"))


def add_mcsa_data(
    protein2enzymatic_residues,
    mcsa_curated_proteins,
    sequence,
    uniprot,
    ec,
    reactants,
    products,
    amino_acid,
    resid,
    is_reference,
):
    # add residue and sequence information
    if sequence not in protein2enzymatic_residues:
        protein2enzymatic_residues[sequence] = {
            ec: {
                "residues": [],
                "reactants": reactants,
                "products": products,
            },
            "sequence": sequence,
            "uniprot": uniprot,
        }

    if ec not in protein2enzymatic_residues[sequence]:
        protein2enzymatic_residues[sequence][ec] = {
            "residues": [],
            "reactants": reactants,
            "products": products,
        }

    sample = frozendict(
        {
            "residue": amino_acid,
            "residue_id": resid - 1,
            "ec": ec,
            "is_reference": is_reference,
        }
    )

    if sample not in protein2enzymatic_residues[sequence][ec]["residues"]:
        protein2enzymatic_residues[sequence][ec]["residues"].append(sample)

    if is_reference and not (sequence in mcsa_curated_proteins):
        mcsa_curated_proteins[sequence] = True  # store as dict for faster lookup
    return protein2enzymatic_residues, mcsa_curated_proteins


class Brenda(AbstractDataset):
    def load_dataset(self, args: argparse.ArgumentParser) -> None:
        super().load_dataset(args)
        self.metadata_json = self.metadata_json["data"]
        del self.metadata_json["spontaneous"]
        self.brenda_smiles = json.load(
            open(f"{os.path.dirname(args.dataset_file_path)}/brenda_smiles.json", "r")
        )
        self.brenda_proteins = json.load(
            open(f"{os.path.dirname(args.dataset_file_path)}/brenda_proteins.json", "r")
        )

    def assign_splits(self, dataset, split_probs, seed=0) -> None:
        """
        Assigns each sample to a split group based on split_probs
        """
        # get all samples
        rprint("Generating dataset in order to assign splits...")

        self.to_split = {}

        # set seed
        np.random.seed(seed)

        # assign groups
        if self.args.split_type in ["sequence", "ec", "product"]:

            if self.args.split_type == "sequence":
                # split based on uniprot_id
                samples = [s["protein_id"] for s in dataset]

            elif self.args.split_type == "ec":
                # split based on ec number
                samples = [s["ec"] for s in dataset]

                # option to change level of ec categorization based on which to split
                samples = [
                    ".".join(e.split(".")[: self.args.ec_level + 1]) for e in samples
                ]

            elif self.args.split_type == "product":
                # split by reaction product (splits share no products)
                if any(len(s["products"]) > 1 for s in dataset):
                    raise NotImplementedError(
                        "Product split not implemented for multi-products"
                    )

                samples = [p for s in dataset for p in s["products"]]

            samples = sorted(list(set(samples)))
            np.random.shuffle(samples)
            split_indices = np.cumsum(np.array(split_probs) * len(samples)).astype(int)
            split_indices = np.concatenate([[0], split_indices])

            for i in range(len(split_indices) - 1):
                self.to_split.update(
                    {
                        sample: ["train", "dev", "test"][i]
                        for sample in samples[split_indices[i] : split_indices[i + 1]]
                    }
                )

        # random splitting
        elif self.args.split_type == "random":

            for sample in dataset:
                seq = sample["sequence"]
                smi = sample["smiles"]
                self.to_split.update(
                    {
                        f"{seq}{smi}": np.random.choice(
                            ["train", "dev", "test"], p=split_probs
                        )
                    }
                )
        else:
            raise ValueError("Split type not supported")

    def get_proteinid_to_uniprot(self, ec_dict):

        proteinid2all_uniprot = {
            k: v[0]["accessions"] for k, v in ec_dict["proteins"].items()
        }
        proteinid2uniprot = {}
        for pid, uniprots in proteinid2all_uniprot.items():
            if len(uniprots) == 1:
                proteinid2uniprot[pid] = uniprots[0]
            else:
                if self.args.allow_multi_uniprots:
                    # if want to use with accessions that have multi uniprot ids, check if one of them self.brenda_proteins
                    uniprot_sequences = [
                        (uniprot, self.brenda_proteins.get(uniprot, None))
                        for uniprot in uniprots
                    ]
                    uniprot_sequences = [
                        x for x in uniprot_sequences if x[-1] is not None
                    ]
                    if len(uniprot_sequences) == 1:
                        proteinid2uniprot[pid] = uniprot_sequences[0][0]
                    elif len(set([x[-1] for x in uniprot_sequences])) == 1:
                        proteinid2uniprot[pid] = uniprot_sequences[0][0]
                    else:
                        continue

        return proteinid2uniprot

    def load_mcsa_data(self, args: argparse.ArgumentParser) -> dict:
        """Loads MCSA data

        Args:
            args (argparse.ArgumentParser): arguments

        Returns:
            dict: MCSA data {uniprot_id: {ec: [ residues ], sequence = ""}}
        """

        mcsa_biomolecules = json.load(open(args.mcsa_biomolecules_path, "r"))
        mcsa_curated_data = json.load(open(args.mcsa_file_path, "r"))

        # load data
        pdb2uniprot = json.load(open(args.mcsa_pdb_to_uniprots, "r"))
        mcsa_homologs = json.load(open(args.mcsa_homologs_file_path, "r"))
        mcsa_molecules = mcsa_biomolecules["molecules"]
        mcsa_proteins = mcsa_biomolecules["proteins"]

        # to store reference proteins and not add them twice when processing homologs
        mcsa_curated_proteins = {}
        protein2enzymatic_residues = {}
        for entry in tqdm(mcsa_curated_data, desc="Processing M-CSA data"):
            # all_ecs has length of 1
            ec = entry["all_ecs"][0]

            # reaction
            reaction = entry["reaction"]["compounds"]
            reactants = [
                mcsa_molecules[c["chebi_id"]].get("SMILES", None)
                for c in reaction
                if (mcsa_molecules[c["chebi_id"]]) and (c["type"] == "reactant")
            ]
            products = [
                mcsa_molecules[c["chebi_id"]].get("SMILES", None)
                for c in reaction
                if (mcsa_molecules[c["chebi_id"]]) and (c["type"] == "product")
            ]

            # get reference (curated) uniprot data
            for residue in entry["residues"]:

                # loop over uniprot sequences
                for seq in residue["residue_sequences"]:
                    uniprot = seq["uniprot_id"]
                    resid = seq["resid"]  # residue position
                    amino_acid = seq["code"]  # residue 3-letter code

                    if any(k in ["", None] for k in [uniprot, resid]):
                        continue

                    if not mcsa_proteins.get(uniprot, False):
                        continue

                    if not mcsa_proteins[uniprot].get(uniprot, False):
                        continue

                    sequence = mcsa_proteins[uniprot][uniprot]["sequence"]  # sequence

                    protein2enzymatic_residues, mcsa_curated_proteins = add_mcsa_data(
                        protein2enzymatic_residues,
                        mcsa_curated_proteins,
                        sequence,
                        uniprot,
                        ec,
                        reactants,
                        products,
                        amino_acid,
                        resid,
                        is_reference=True,
                    )

                # loop over pdb chains
                for chain in residue["residue_chains"]:
                    pdb = chain["pdb_id"]
                    assembly = chain.get("assembly", None)

                    for uniprot_dict in pdb2uniprot.get(pdb, []):
                        uniprot = uniprot_dict["uniprot"]
                        assembly_name = f"{uniprot}-{assembly}"
                        if assembly is None:
                            assembly_name = uniprot

                        resid = chain["resid"]  # residue position
                        amino_acid = chain["code"]  # residue 3-letter code

                        if any(k in ["", None] for k in [uniprot, resid]):
                            continue

                        if not mcsa_proteins.get(uniprot, False):
                            continue

                        if not mcsa_proteins[uniprot].get(assembly_name, False):
                            continue

                        sequence = mcsa_proteins[uniprot][assembly_name][
                            "sequence"
                        ]  # sequence

                        (
                            protein2enzymatic_residues,
                            mcsa_curated_proteins,
                        ) = add_mcsa_data(
                            protein2enzymatic_residues,
                            mcsa_curated_proteins,
                            sequence,
                            assembly_name,
                            ec,
                            reactants,
                            products,
                            amino_acid,
                            resid,
                            is_reference=True,
                        )

            # process homologs in similar fashion
            homologs = [m for m in mcsa_homologs if m["mcsa_id"] == entry["mcsa_id"]]

            # add homologs to dataset
            for homolog_residues in homologs:

                for homolog_entry in homolog_residues["residue_sequences"]:
                    uniprot = homolog_entry["uniprot_id"]
                    resid = homolog_entry["resid"]
                    amino_acid = homolog_entry["code"]

                    if any(k in ["", None] for k in [uniprot, resid]):
                        continue

                    if not mcsa_proteins.get(uniprot, False):
                        continue

                    if not mcsa_proteins[uniprot].get(uniprot, False):
                        continue

                    sequence = mcsa_proteins[uniprot][uniprot]["sequence"]  # sequence

                    is_reference = sequence in mcsa_curated_proteins
                    if is_reference:
                        continue  # skip reference entry, already added above (would not need above if homologs contained all references)

                    protein2enzymatic_residues, mcsa_curated_proteins = add_mcsa_data(
                        protein2enzymatic_residues,
                        mcsa_curated_proteins,
                        sequence,
                        uniprot,
                        ec,
                        reactants,
                        products,
                        amino_acid,
                        resid,
                        is_reference=False,
                    )

                for assembly_entry in homolog_residues["residue_chains"]:
                    assembly = assembly_entry["assembly"]
                    pdb = chain["pdb_id"]

                    for uniprot_dict in pdb2uniprot.get(pdb, []):
                        uniprot = uniprot_dict["uniprot"]

                        assembly_name = f"{uniprot}-{assembly}"
                        if assembly is None:
                            assembly_name = uniprot

                        resid = chain["resid"]  # residue position
                        amino_acid = chain["code"]  # residue 3-letter code

                        if any(k in ["", None] for k in [uniprot, resid]):
                            continue

                        if not mcsa_proteins.get(uniprot, False):
                            continue

                        if not mcsa_proteins[uniprot].get(assembly_name, False):
                            continue

                        sequence = mcsa_proteins[uniprot][assembly_name][
                            "sequence"
                        ]  # sequence

                        is_reference = sequence in mcsa_curated_proteins
                        if is_reference:
                            continue  # skip reference entry, already added above (would not need above if homologs contained all references)

                        (
                            protein2enzymatic_residues,
                            mcsa_curated_proteins,
                        ) = add_mcsa_data(
                            protein2enzymatic_residues,
                            mcsa_curated_proteins,
                            sequence,
                            assembly_name,
                            ec,
                            reactants,
                            products,
                            amino_acid,
                            resid,
                            is_reference=False,
                        )

        return protein2enzymatic_residues

    def get_smiles(self, substrate):
        substrate_data = self.brenda_smiles.get(substrate, None)
        if substrate_data is None:
            return

        if substrate_data.get("chebi_data", False):

            if substrate_data["chebi_data"].get("SMILES", False):
                smi = substrate_data["chebi_data"]["SMILES"]
                if isinstance(substrate_data["chebi_data"]["SMILES"], str) and (
                    len(smi) > 0
                ):
                    return smi

            if isinstance(substrate_data["chebi_data"]["SMILES"], list):
                has_smiles = [
                    "<SMILES>" in l
                    for l in substrate_data["chebi_data"].get("InChIKey", [])
                ]
                if any(has_smiles):
                    smi = substrate_data["chebi_data"]["InChIKey"][
                        has_smiles.index(1) + 1
                    ]
                    return smi

            return substrate_data["chebi_data"].get("SMILES", None)

        elif substrate_data.get("pubchem_data", False):
            if isinstance(substrate_data["pubchem_data"], dict):
                return substrate_data["pubchem_data"].get("CanonicalSMILES", None)
            elif isinstance(substrate_data["pubchem_data"], list):
                return substrate_data["pubchem_data"][0].get("CanonicalSMILES", None)
            else:
                raise NotImplementedError
        return

    @staticmethod
    def add_args(parser) -> None:
        """Add class specific args

        Args:
            parser (argparse.ArgumentParser): argument parser
        """
        super(Brenda, Brenda).add_args(parser)

        parser.add_argument(
            "--rdkit_features_name",
            type=str,
            default="rdkit_fingerprint",
            help="name of rdkit features to use",
        )
        parser.add_argument(
            "--enzyme_property",
            type=str,
            default=None,
            help="name of enzyme properties to use",
        )
        parser.add_argument(
            "--randomize_order_in_reaction",
            action="store_true",
            default=False,
            help="Permute smiles in reactants and in products as augmentation",
        )
        parser.add_argument(
            "--use_random_smiles_representation",
            action="store_true",
            default=False,
            help="Use non-canonical representation of smiles as augmentation",
        )
        parser.add_argument(
            "--use_residues_in_reaction",
            action="store_true",
            default=False,
            help="Use residues as part of reaction string",
        )
        parser.add_argument(
            "--ec_level",
            type=int,
            default=3,
            choices=[0, 1, 2, 3],
            help="EC level to use (e.g., ec_level 1 of '1.2.3.1' -> '1.2')",
        )
        parser.add_argument(
            "--deduplicate_reactions",
            action="store_true",
            default=False,
            help="Create reaction dataset of unique chemical reactions. Used to skip same reaction for different proteins",
        )
        parser.add_argument(
            "--mcsa_file_path",
            type=str,
            default="/Mounts/rbg-storage1/datasets/Enzymes/MCSA/entries.json",
            help="M-CSA entries data",
        )
        parser.add_argument(
            "--mcsa_homologs_file_path",
            type=str,
            default="/Mounts/rbg-storage1/datasets/Enzymes/MCSA/homologues_residues.json",
            help="M-CSA homologues entries data",
        )
        parser.add_argument(
            "--mcsa_biomolecules_path",
            type=str,
            default="/Mounts/rbg-storage1/datasets/Enzymes/MCSA/mcsa_biomolecules.json",
            help="M-CSA biomolecules metadata",
        )
        parser.add_argument(
            "--mcsa_pdb_to_uniprots",
            type=str,
            default="/Mounts/rbg-storage1/datasets/Enzymes/MCSA/pdb2uniprotlite.json",
            help="M-CSA biomolecules metadata",
        )
        parser.add_argument(
            "--mcsa_skip_unk_smiles",
            action="store_true",
            default=False,
            help="Skip entries with unknown smiles",
        )
        parser.add_argument(
            "--precomputed_esm_features_dir",
            type=str,
            default=None,
            help="directory with precomputed esm features for computation efficiency",
        )
        parser.add_argument(
            "--max_protein_length",
            type=int,
            default=None,
            help="skip proteins longer than max_protein_length",
        )
        parser.add_argument(
            "--atom_map_reactions",
            action="store_true",
            default=False,
            help="if atom map the reaction",
        )
        parser.add_argument(
            "--bonds_not_as_doubles",
            action="store_true",
            default=False,
            help="bond type for mapping",
        )

    @staticmethod
    def set_args(args) -> None:
        super(Brenda, Brenda).set_args(args)
        args.dataset_file_path = (
            "/Mounts/rbg-storage1/datasets/Enzymes/Brenda/brenda_2022_2_mapped.json"
        )


@register_object("brenda_constants", "dataset")
class BrendaConstants(Brenda):
    def create_dataset(
        self, split_group: Literal["train", "dev", "test"]
    ) -> List[dict]:

        samples = []
        for ec, ec_dict in tqdm(self.metadata_json.items(), desc="Creating dataset"):
            if not ec_dict.get("proteins", False):
                continue

            proteinid2uniprot = {
                k: v[0]["accessions"] for k, v in ec_dict["proteins"].items()
            }
            protein2organism = (
                {k: v["value"] for k, v in ec_dict["organisms"].items()}
                if "organisms" in ec_dict
                else {}
            )

            for entry in ec_dict.get(self.args.enzyme_property, []):
                proteins = entry.get("proteins", [])

                substrate = entry.get("value", None)

                for protein in proteins:

                    protein_ids = proteinid2uniprot[protein]
                    if isinstance(protein_ids, str):
                        protein_ids = [protein_ids]
                    organism = protein2organism[protein].replace(" ", "_")

                    if "min_value" in entry and "max_value" in entry:
                        if not self.args.use_mean_labels:
                            value = (
                                entry["min_value"],
                                entry["max_value"],
                            )
                        else:
                            value = np.mean(
                                [
                                    entry["min_value"],
                                    entry["max_value"],
                                ]
                            )
                    elif not "num_value" in entry:
                        if "min_value" in entry:
                            value = entry["min_value"]
                        elif "max_value" in entry:
                            value = entry["max_value"]
                        else:
                            print("Skipped because no value found for entry ", entry)
                            continue
                    else:
                        value = entry["num_value"]

                    for protein_id in protein_ids:
                        sample = {
                            "sequence": self.brenda_proteins[protein_id]["sequence"],
                            "protein_id": protein_id,
                            "y": self.get_label(value, self.args.enzyme_property),
                            "sample_id": f"org{organism.lower()}_ec{ec}_prot{protein_id}",
                            "ec": ec,
                            "organism": organism,
                        }

                        if substrate:
                            sample[
                                "sample_id"
                            ] = f"{sample['sample_id']}_substrate{substrate}"
                            sample["substrate"] = substrate
                            smiles = self.get_smiles(substrate)
                            if smiles:
                                try:
                                    mol_datapoint = from_smiles(smiles)
                                    mol_datapoint.rdkit_features = torch.tensor(
                                        get_rdkit_feature(
                                            smiles, method=self.args.rdkit_features_name
                                        )
                                    )
                                    sample["mol"] = mol_datapoint
                                except:
                                    print(
                                        "Skipped sample because could not convert smiles to RDKit Mol"
                                    )
                                    continue
                            sample["smiles"] = smiles

                        samples.append(sample)

        # map (sequence, smile) pairs to list of labels
        seq_smi_2_y = defaultdict(list)
        for sample in samples:
            seq_smi_2_y[f"{sample['sequence']}{sample['smiles']}"].append(sample["y"])

        # filter through dataset
        dataset = []
        samples_added = set()
        for sample in samples:
            if self.skip_sample(sample, seq_smi_2_y, split_group):
                continue

            if self.args.use_mean_labels:
                # it is was not necessary for kcat_km
                seq = sample["sequence"]
                smi = sample["smiles"]
                # keep track of samples added to avoid duplicates

                # either have multiple same samples with different labels
                # each identical sample could either have a numpy array label or a float label
                different_labels_bool = any(
                    not np.array_equal(i, seq_smi_2_y[f"{seq}{smi}"][0])
                    if isinstance(i, np.ndarray)
                    else i != seq_smi_2_y[f"{seq}{smi}"][0]
                    for i in seq_smi_2_y[f"{seq}{smi}"]
                )
                # or I have a multi-label label (ie range)
                multiple_labels_bool = (
                    not isinstance(sample["y"], float) and len(sample["y"]) > 1
                ) or (isinstance(sample["y"], np.ndarray) and len(sample["y"]) > 1)

                # if I have already added this sample, skip it
                if f"{seq}{smi}" in samples_added:
                    continue

                if different_labels_bool or multiple_labels_bool:
                    # in which case mean the labels
                    labels = []
                    for i in seq_smi_2_y[f"{seq}{smi}"]:
                        if isinstance(i, np.ndarray):
                            labels.append(np.mean(i))
                        elif (
                            not isinstance(i, float) and len(i) > 1
                        ):  # probably a tuple
                            labels.append(np.mean(i))
                        else:
                            labels.append(i)  # label is just a float
                    sample["y"] = float(np.mean(labels))

                samples_added.add(f"{seq}{smi}")

            dataset.append(sample)

        return dataset

    def skip_sample(self, sample, sequence_smiles2y, split_group) -> bool:
        # check if sample has mol
        if sample["smiles"] is None:
            # print("Skipped sample because SMILE is None")
            return True

        # if sequence is unknown
        if sample["sequence"] is None:
            print("Skipped sample because Sequence is None")
            return True

        # check if multiple sequences
        # if len(sample["sequence"]) > 1: # each sample is a single sequence
        # return True

        # check either all labels are multi value or single value
        if self.args.enzyme_property == "turnover_number":
            if not self.args.use_mean_labels and (
                isinstance(sample["y"], np.ndarray) or isinstance(sample["y"], tuple)
            ):  # for kcat_km, y is should have one value
                print("Skipped sample because y is multi value")
                return True
        elif self.args.enzyme_property == "km_value":
            raise NotImplementedError
        elif self.args.enzyme_property == "ph_optimum":
            raise NotImplementedError
        elif self.args.enzyme_property == "specific_activity":
            raise NotImplementedError
        elif self.args.enzyme_property == "temperature_optimum":
            raise NotImplementedError
        elif self.args.enzyme_property == "isoelectric_point":
            raise NotImplementedError
        elif self.args.enzyme_property == "ki_value":
            raise NotImplementedError
        elif self.args.enzyme_property == "ic50":
            raise NotImplementedError
        elif self.args.enzyme_property == "kcat_km":
            if not self.args.use_mean_labels and (
                isinstance(sample["y"], np.ndarray) or isinstance(sample["y"], tuple)
            ):  # for kcat_km, y is should have one value
                print("Skipped sample because y is multi value")
                return True
        elif self.args.enzyme_property == "ph_stability":
            raise NotImplementedError
        elif self.args.enzyme_property == "temperature_stability":
            raise NotImplementedError
        elif self.args.enzyme_property == "ph_range":
            raise NotImplementedError
        elif self.args.enzyme_property == "temperature_range":
            raise NotImplementedError
        elif self.args.enzyme_property == "localization":
            raise NotImplementedError
        elif self.args.enzyme_property == "tissue":
            raise NotImplementedError

        # check contradictory values TODO
        if not self.args.use_mean_labels:
            smi = sample["smiles"]
            seq = sample["sequence"]
            if any(
                not np.array_equal(i, sequence_smiles2y[f"{seq}{smi}"][0])
                if isinstance(i, np.ndarray)
                else i != sequence_smiles2y[f"{seq}{smi}"][0]
                for i in sequence_smiles2y[f"{seq}{smi}"]
            ):
                print("Skipped sample because of contradictory values")
                return True

        return False

    def get_split_group_dataset(self, processed_dataset, split_group: str):
        dataset = []
        for sample in processed_dataset:
            # check right split
            if self.args.split_type == "sequence":
                if self.to_split[sample["protein_id"]] != split_group:
                    continue

            if self.args.split_type == "ec":
                if self.to_split[sample["ec"]] != split_group:
                    continue

            if self.args.split_type == "random":
                seq = sample["sequence"]
                smi = sample["smiles"]
                if self.to_split[f"{seq}{smi}"] != split_group:
                    continue

            dataset.append(sample)

        return dataset

    @staticmethod
    def set_args(args) -> None:
        super(BrendaConstants, BrendaConstants).set_args(args)
        if args.enzyme_property == "turnover_number":
            args.num_classes = 1
        elif args.enzyme_property == "km_value":
            raise NotImplementedError
        elif args.enzyme_property == "ph_optimum":
            raise NotImplementedError
        elif args.enzyme_property == "specific_activity":
            raise NotImplementedError
        elif args.enzyme_property == "temperature_optimum":
            raise NotImplementedError
        elif args.enzyme_property == "isoelectric_point":
            raise NotImplementedError
        elif args.enzyme_property == "ki_value":
            raise NotImplementedError
        elif args.enzyme_property == "ic50":
            raise NotImplementedError
        elif args.enzyme_property == "kcat_km":
            args.num_classes = 1
        elif args.enzyme_property == "ph_stability":
            raise NotImplementedError
        elif args.enzyme_property == "temperature_stability":
            raise NotImplementedError
        elif args.enzyme_property == "ph_range":
            raise NotImplementedError
        elif args.enzyme_property == "temperature_range":
            raise NotImplementedError
        elif args.enzyme_property == "localization":
            raise NotImplementedError
        elif args.enzyme_property == "tissue":
            raise NotImplementedError

    def get_label(self, value, property_name):
        # TODO - can values be 0?
        if property_name == "turnover_number":
            return np.log2(value)
        elif property_name == "km_value":
            return np.log2(value)
        elif property_name == "ph_optimum":
            return value
        elif property_name == "specific_activity":
            return np.log2(value)
        elif property_name == "temperature_optimum":
            return value
        elif property_name == "isoelectric_point":
            return value
        elif property_name == "ki_value":
            return np.log2(value)
        elif property_name == "ic50":
            return np.log2(value)
        elif property_name == "kcat_km":
            return np.log2(value)
        elif property_name == "ph_stability":
            return value
        elif property_name == "temperature_stability":
            return (value - 55) / 24  # z-score
        elif property_name == "ph_range":
            return np.array(value)
        elif property_name == "temperature_range":
            return np.array(value)
        elif property_name == "localization":
            raise NotImplementedError
        elif property_name == "tissue":
            raise NotImplementedError
        raise ValueError(f"Property {property_name} not supported")

    @property
    def SUMMARY_STATEMENT(self) -> None:
        """
        Prints summary statement with dataset stats
        """
        summary = f"\n{self.split_group} dataset for {self.args.enzyme_property} property contains {len(self.dataset)} samples"
        return summary

    @staticmethod
    def add_args(parser) -> None:
        """Add class specific args

        Args:
            parser (argparse.ArgumentParser): argument parser
        """
        super(BrendaConstants, BrendaConstants).add_args(parser)
        parser.add_argument(
            "--use_mean_labels",
            action="store_true",
            default=False,
            help="If labels have more than one value, or multiple samples have different labels, use the mean",
        )


@register_object("brenda_ec", "dataset")
class BrendaEC(Brenda):
    def load_dataset(self, args: argparse.ArgumentParser) -> None:
        super().load_dataset(args)
        ecs = list(self.metadata_json.keys())
        ecs = sorted(
            list(set([".".join(e.split(".")[: self.args.ec_level + 1]) for e in ecs]))
        )
        self.ec2class = {ec: i for i, ec in enumerate(ecs)}
        args.num_classes = len(ecs)

    def create_dataset(
        self, split_group: Literal["train", "dev", "test"]
    ) -> List[dict]:
        # map uniprot to EC number (or sub-EC number)
        uniprot2ec = defaultdict(list)
        for ec, ec_dict in tqdm(
            self.metadata_json.items(), desc="Iterating over Brenda"
        ):
            if not ec_dict.get("proteins", False):
                continue

            ec_task = ".".join(ec.split(".")[: self.args.ec_level + 1])

            for k, v in ec_dict["proteins"].items():
                for pid in v[0]["accessions"]:
                    uniprot2ec[pid].append(self.ec2class[ec_task])

        # create dataset of (protein, multi-task label) pairs
        dataset = []
        for protein_id, ec_list in tqdm(uniprot2ec.items(), desc="Creating dataset"):

            sample = {
                "sequence": self.brenda_proteins[protein_id]["sequence"],
                "protein_id": protein_id,
                "y": self.get_label(ec_list),
                "sample_id": f"prot{protein_id}",
            }

            if self.skip_sample(sample, split_group):
                continue

            dataset.append(sample)

        return dataset

    def get_label(self, ec_list):
        y = torch.zeros(self.args.num_classes)
        for ec in ec_list:
            y[ec] = 1
        return y

    def skip_sample(self, sample, split_group) -> bool:
        # if sequence is unknown
        if sample["sequence"] is None:
            return True

        return False

    def get_split_group_dataset(self, processed_dataset, split_group: str):
        dataset = []
        for sample in processed_dataset:
            # check right split
            if self.to_split[sample["protein_id"]] != split_group:
                continue

            dataset.append(sample)

        return dataset


@register_object("brenda_reaction", "dataset")
class BrendaReaction(Brenda):
    def create_dataset(
        self, split_group: Literal["train", "dev", "test"]
    ) -> List[dict]:

        mcsa_data = self.load_mcsa_data(self.args)

        uniprot2reactions = defaultdict(list)

        # add brenda reactions
        for ec, ec_dict in tqdm(self.metadata_json.items(), desc="Creating dataset"):

            proteinid2uniprot = (
                {k: v[0]["accessions"] for k, v in ec_dict["proteins"].items()}
                if "proteins" in ec_dict
                else {}
            )

            organism2name = (
                {k: v["value"] for k, v in ec_dict["organisms"].items()}
                if "organisms" in ec_dict
                else {}
            )

            for reaction_key in ["reaction", "natural_reaction"]:
                # reaction or natural_reaction may not exist
                if reaction_key not in ec_dict:
                    continue
                for entry in ec_dict[reaction_key]:
                    # check both produces and reactants defined
                    if not (("educts" in entry) and ("products" in entry)):
                        continue
                    # sort to check if reaction exists already
                    rs = sorted(entry["educts"])
                    ps = sorted(entry["products"])
                    reaction_string = ".".join(rs) + ">>" + ".".join(ps)

                    rs_smiles = [self.get_smiles(m) for m in rs]
                    ps_smiles = [self.get_smiles(m) for m in ps]

                    for protein in entry.get("proteins", ["unk"]):
                        for uniprotid in proteinid2uniprot.get(protein, [None]):
                            sequence = (
                                self.brenda_proteins[uniprotid]["sequence"]
                                if uniprotid is not None
                                else None
                            )

                            sample_id = hashlib.md5(
                                f"{ec}_{uniprotid}_{reaction_string}".encode()
                            ).hexdigest()

                            residues = self.get_uniprot_residues(
                                mcsa_data, sequence, ec
                            )

                            sample = {
                                "protein_id": uniprotid,
                                "sequence": sequence,
                                "reactants": rs_smiles,
                                "products": ps_smiles,
                                "ec": ec,
                                "organism": [
                                    organism2name[o] for o in entry.get("organisms", [])
                                ],
                                "reaction_string": ".".join(rs) + ">>" + ".".join(ps),
                                "sample_id": sample_id,
                                "residues": residues["residues"],
                                "residue_mask": residues["residue_mask"],
                                "has_residues": residues["has_residues"],
                                "residue_positions": residues["residue_positions"],
                                "mapped_reaction": entry.get("mapped_reaction", None),
                                "mapped_recoverable_reaction": entry.get(
                                    "mapped_recoverable_reaction", None
                                ),
                            }

                            if self.skip_sample(sample, split_group):
                                continue

                            uniprot2reactions[uniprotid].append(sample)

        # add M-CSA data not in brenda
        for sequence, uniprot_dict in tqdm(
            mcsa_data.items(), desc="Adding M-CSA reactions"
        ):
            uniprotid = uniprot_dict["uniprot"]
            if uniprotid in uniprot2reactions:
                continue

            for ec, ec_dict in uniprot_dict.items():

                if ec in ["sequence", "uniprot"]:
                    continue

                if any(
                    s in [None, []] for s in ec_dict["reactants"] + ec_dict["products"]
                ):
                    continue

                residues = self.get_uniprot_residues(mcsa_data, sequence, ec)

                rs = sorted(ec_dict["reactants"])
                ps = sorted(ec_dict["products"])

                reaction_string = ".".join(rs) + ">>" + ".".join(ps)

                sample_id = hashlib.md5(
                    f"{uniprotid}_{reaction_string}".encode()
                ).hexdigest()

                sample = {
                    "protein_id": uniprotid,
                    "sequence": uniprot_dict["sequence"],
                    "reactants": rs,
                    "products": ps,
                    "ec": ec,
                    "reaction_string": reaction_string,
                    "sample_id": sample_id,
                    "residues": residues["residues"],
                    # "residue_mask": residues["residue_mask"],
                    "residue_positions": residues["residue_positions"],
                    "has_residues": True,
                    "mapped_reaction": ec_dict.get("mapped_reaction", None),
                    "mapped_recoverable_reaction": ec_dict.get(
                        "mapped_recoverable_reaction", None
                    ),
                }

                if self.skip_sample(sample, split_group):
                    continue

                uniprot2reactions[uniprotid].append(sample)

        # make each reaction a sample
        all_reactions = set()
        dataset = []
        for uniprot, reaction_list in tqdm(
            uniprot2reactions.items(), total=len(uniprot2reactions), ncols=100
        ):
            for reaction in reaction_list:
                rxn = "{}>>{}".format(
                    ".".join(reaction["reactants"]), ".".join(reaction["products"])
                )

                if self.skip_sample(reaction, split_group):
                    continue

                # in case using reactions alone without protein information in model
                if self.args.deduplicate_reactions:
                    if rxn in all_reactions:
                        continue

                if self.args.atom_map_reactions:
                    sample["mapped_reaction"] = get_atom_mapped_reaction(rxn, self.args)

                all_reactions.add(rxn)

                dataset.append(reaction)

        return dataset

    def skip_sample(self, sample, split_group) -> bool:
        # check if sample has mol
        if any(
            s in [None, [], "?"] for s in (sample["products"] + sample["reactants"])
        ):
            return True

        return False

    def get_split_group_dataset(
        self, processed_dataset, split_group: Literal["train", "dev", "test"]
    ) -> List[dict]:
        dataset = []
        for sample in processed_dataset:
            if self.args.split_type == "sequence":
                if self.to_split[sample["protein_id"]] != split_group:
                    continue

            if self.args.split_type == "ec":
                ec = ".".join(sample["ec"].split(".")[: self.args.ec_level + 1])
                if self.to_split[ec] != split_group:
                    continue

            dataset.append(sample)

        return dataset

    def get_uniprot_residues(self, mcsa_data, sequence, ec):
        """Get residues from MCSA data

        Args:
            mcsa_data (dict): MCSA data
            sequence (str): protein sequence
            ec (str): ec number

        Returns:
            dict: {residue_mask: torch.Tensor, has_residues: torch.Tensor, residues: [smiles]}
        """
        if sequence is None:
            return {
                "residue_mask": torch.zeros(1),
                "has_residues": 0,
                "residues": [],
                "residue_positions": [],
            }

        y = torch.zeros(len(sequence))
        has_y = 0
        residues = []
        residue_pos = []
        if mcsa_data.get(sequence, False):
            if mcsa_data[sequence].get(ec, False):
                for residue_dict in mcsa_data[sequence][ec]["residues"]:
                    if (residue_dict["residue_id"] is None) or (
                        residue_dict["residue"] == ""
                    ):
                        continue
                    letter = sequence[residue_dict["residue_id"]]
                    amino_acid = AA_TO_SMILES.get(letter, None)  # consider skipping
                    y[residue_dict["residue_id"]] = 1
                    residue_pos.append(residue_dict["residue_id"])
                    residues.append(amino_acid)
                has_y = 1

        return {
            "residue_mask": y,
            "has_residues": has_y,
            "residues": residues,
            "residue_positions": residue_pos,
        }

    def __getitem__(self, index):
        sample = self.dataset[index]

        try:
            reactants, products = copy.deepcopy(sample["reactants"]), copy.deepcopy(
                sample["products"]
            )

            # incorporate sequence residues if known
            if self.args.use_residues_in_reaction:
                residues = sample["residues"]
                reactants.extend(residues)
                products.extend(residues)

            reaction = "{}>>{}".format(".".join(reactants), ".".join(products))
            # randomize order of reactants and products
            if self.args.randomize_order_in_reaction:
                np.random.shuffle(reactants)
                np.random.shuffle(products)
                reaction = "{}>>{}".format(".".join(reactants), ".".join(products))

            if self.args.use_random_smiles_representation:
                try:
                    reactants = [randomize_smiles_rotated(s) for s in reactants]
                    products = [randomize_smiles_rotated(s) for s in products]
                    reaction = "{}>>{}".format(".".join(reactants), ".".join(products))
                except:
                    pass

            item = {
                "reaction": reaction,
                "reactants": ".".join(reactants),
                "products": ".".join(products),
                "sequence": sample["sequence"],
                "ec": sample["ec"],
                "organism": sample.get("organism", "none"),
                "protein_id": sample["protein_id"],
                "sample_id": sample["sample_id"],
                "residues": ".".join(sample["residues"]),
                "residue_mask": sample["residue_mask"],
                "has_residues": sample["has_residues"],
                "residue_positions": ".".join(
                    [str(s) for s in sample["residue_positions"]]
                ),
            }

            return item

        except Exception as e:
            warnings.warn(
                f"Could not load sample: {sample['sample_id']} because of exception: {e}"
            )

    @property
    def SUMMARY_STATEMENT(self) -> None:
        reactions = [
            "{}>>{}".format(".".join(d["reactants"]), ".".join(d["products"]))
            for d in self.dataset
        ]
        proteins = (
            [d["protein_id"] for d in self.dataset]
            if "protein_id" in self.dataset[0]
            else []
        )
        ecs = [d["ec"] for d in self.dataset]
        statement = f""" 
        * Number of reactions: {len(set(reactions))}
        * Number of proteins: {len(set(proteins))}
        * Number of ECs: {len(set(ecs))}
        """
        return statement


@register_object("mcsa", "dataset")
class MCSA(BrendaReaction):
    def create_dataset(
        self, split_group: Literal["train", "dev", "test"]
    ) -> List[dict]:

        mcsa_data = self.load_mcsa_data(self.args)

        uniprot2reactions = defaultdict(list)
        for sequence, uniprot_dict in tqdm(
            mcsa_data.items(), desc="Making M-CSA dataset"
        ):

            uniprotid = uniprot_dict["uniprot"]

            for ec, ec_dict in uniprot_dict.items():

                if ec in ["sequence", "uniprot"]:
                    continue

                residues = self.get_uniprot_residues(mcsa_data, sequence, ec)
                rs = ec_dict["reactants"]
                ps = ec_dict["products"]

                uniprot2reactions[uniprotid].append(
                    {
                        "protein_id": uniprotid,
                        "sequence": sequence,
                        "reactants": rs,
                        "products": ps,
                        "ec": ec,
                        "residues": residues["residues"],
                        "residue_mask": residues["residue_mask"],
                        "has_residues": residues["has_residues"],
                        "residue_positions": residues["residue_positions"],
                    }
                )
        # make each reaction a sample
        dataset = []
        for uniprot, reaction_list in uniprot2reactions.items():
            for reaction in reaction_list:
                if self.skip_sample(reaction, split_group):
                    continue
                reaction_string = (
                    ".".join(reaction["reactants"])
                    + ">>"
                    + ".".join(reaction["products"])
                )
                reaction["reaction_string"] = reaction_string
                reaction["sample_id"] = hashlib.md5(
                    f"{uniprotid}_{reaction_string}".encode()
                ).hexdigest()
                dataset.append(reaction)

        return dataset

    def skip_sample(self, sample, split_group) -> bool:
        # check if sample has mol
        if self.args.mcsa_skip_unk_smiles:
            if "?" in (sample["products"] + sample["reactants"]):
                return True

            if any(s in [None, []] for s in sample["reactants"] + sample["products"]):
                return True

        # if sequence is unknown
        if sample["sequence"] is None:
            return True

        if (self.args.max_protein_length is not None) and len(
            sample["sequence"]
        ) > self.args.max_protein_length:
            return True

        return False

    def get_split_group_dataset(
        self, processed_dataset, split_group: Literal["train", "dev", "test"]
    ) -> List[dict]:
        dataset = []
        for sample in processed_dataset:
            if self.args.split_type == "sequence":
                if self.to_split[sample["protein_id"]] != split_group:
                    continue

            if self.args.split_type == "ec":
                ec = ".".join(sample["ec"].split(".")[: self.args.ec_level + 1])
                if self.to_split[ec] != split_group:
                    continue

            dataset.append(sample)

        return dataset


@register_object("brenda_enzymatic_reaction", "dataset")
class BrendaEnzymeReaction(BrendaReaction):
    def skip_sample(self, sample, split_group) -> bool:
        # check if sample has mol
        if any(
            s in [None, [], "?"] for s in (sample["products"] + sample["reactants"])
        ):
            return True

        # if sequence is unknown
        if sample["sequence"] is None:
            return True

        return False

    def __getitem__(self, index):
        sample = self.dataset[index]

        try:
            reactants, products = copy.deepcopy(sample["reactants"]), copy.deepcopy(
                sample["products"]
            )

            reaction = "{}>>{}".format(".".join(reactants), ".".join(products))
            # randomize order of reactants and products
            if self.args.randomize_order_in_reaction:
                np.random.shuffle(reactants)
                np.random.shuffle(products)
                reaction = "{}>>{}".format(".".join(reactants), ".".join(products))

            if self.args.use_random_smiles_representation:
                try:
                    reactants = [randomize_smiles_rotated(s) for s in reactants]
                    products = [randomize_smiles_rotated(s) for s in products]
                    reaction = "{}>>{}".format(".".join(reactants), ".".join(products))
                except:
                    pass

            item = {
                "reaction": reaction,
                "reactants": ".".join(reactants),
                "products": ".".join(products),
                "ec": sample["ec"],
                "sample_id": sample["sample_id"],
            }

            return item

        except Exception as e:
            warnings.warn(
                f"Could not load sample: {sample['sample_id']} because of exception: {e}"
            )


@register_object("brenda_mapped_reactions", "dataset")
class BrendaMappedReaction(BrendaReaction):
    def skip_sample(self, sample, split_group) -> bool:
        # check if sample has mol
        if any(
            s in [None, [], "?"] for s in (sample["products"] + sample["reactants"])
        ):
            return True

        # if sequence is unknown
        if not sample.get("mapped_recoverable_reaction", False):
            return True

        return False


from rdkit.Chem.Scaffolds.MurckoScaffold import (
    MakeScaffoldGeneric,
    MurckoScaffoldSmilesFromSmiles,
)
from rdkit import Chem


@register_object("brenda_scaffold", "dataset")
class BrendaReaction(Brenda):
    def create_dataset(
        self, split_group: Literal["train", "dev", "test"]
    ) -> List[dict]:

        uniprot2substrates = defaultdict(set)
        all_substrates = set()
        substrate_to_scaffold = {}

        to_scaffold = lambda x: Chem.MolToSmiles(
            MakeScaffoldGeneric(Chem.MolFromSmiles(x))
        )

        for ec, ec_dict in tqdm(self.metadata_json.items(), desc="Creating dataset"):

            proteinid2uniprot = (
                {k: v[0]["accessions"] for k, v in ec_dict["proteins"].items()}
                if "proteins" in ec_dict
                else {}
            )

            for reaction_key in ["reaction", "natural_reaction"]:
                # reaction or natural_reaction may not exist
                if reaction_key not in ec_dict:
                    continue
                for entry in ec_dict[reaction_key]:
                    # check both produces and reactants defined
                    if not "educts" in entry:
                        continue

                    rs_smiles = [self.get_smiles(m) for m in entry["educts"]]

                    for protein in entry.get("proteins", []):
                        for uniprotid in proteinid2uniprot.get(protein, []):

                            sequence = self.brenda_proteins[uniprotid]["sequence"]

                            for substrate in rs_smiles:
                                sample = {
                                    "sequence": sequence,
                                    "substrate": substrate,
                                    "ec": ec,
                                }

                                if self.skip_sample(sample, split_group):
                                    continue

                                uniprot2substrates[uniprotid].add((substrate, ec))
                                all_substrates.add(substrate)
                                if substrate not in substrate_to_scaffold:
                                    try:
                                        substrate_to_scaffold[substrate] = to_scaffold(
                                            substrate
                                        )
                                    except:
                                        continue

        all_scaffolds = sorted(set(substrate_to_scaffold.values()))
        scaffold_to_class = {c: i for i, c in enumerate(all_scaffolds)}

        # make each uniprot a sample
        dataset = []
        for uniprotid, substrate_list in tqdm(
            uniprot2substrates.items(), total=len(uniprot2substrates), ncols=100
        ):
            y = np.zeros(len(scaffold_to_class))
            for s in set(s[0] for s in substrate_list):
                if substrate_to_scaffold.get(s, False):
                    y[scaffold_to_class[substrate_to_scaffold[s]]] = 1
                else:
<<<<<<< HEAD
                    continue 
            for ec in set(s[1] for s in substrate_list): 
                dataset.append({
                    "ec": ec,
                    "x": self.brenda_proteins[uniprotid]["sequence"],
                    "sequence": self.brenda_proteins[uniprotid]["sequence"],
                    "uniprotid": uniprotid,
                    "protein_id": uniprotid,
                    "y": y,
                    "sample_id": f"{uniprotid}_{ec}"
                })
        
=======
                    continue
            for ec in set(s[1] for s in substrate_list):
                dataset.append(
                    {
                        "ec": ec,
                        "x": self.brenda_proteins[uniprotid]["sequence"],
                        "sequence": self.brenda_proteins[uniprotid]["sequence"],
                        "uniprotid": uniprotid,
                        "y": y,
                        "sample_id": f"{uniprotid}_{ec}",
                    }
                )

>>>>>>> bc472b73
        return dataset

    def skip_sample(self, sample, split_group) -> bool:
        # check if sample has mol
        if sample["substrate"] in [None, [], "?"]:
            return True

        if sample["sequence"] is None:
            return True

        return False

    def __getitem__(self, index):
        return self.dataset[index]

    def get_split_group_dataset(
        self, processed_dataset, split_group: Literal["train", "dev", "test"]
    ) -> List[dict]:
        dataset = []
        for sample in processed_dataset:
            if self.args.split_type == "sequence":
                if self.to_split[sample["protein_id"]] != split_group:
                    continue

            if self.args.split_type == "ec":
                ec = ".".join(sample["ec"].split(".")[: self.args.ec_level + 1])
                if self.to_split[ec] != split_group:
                    continue

            dataset.append(sample)

        return dataset

    @property
    def SUMMARY_STATEMENT(self) -> None:
        proteins = [d["uniprotid"] for d in self.dataset]
        ecs = [d["ec"] for d in self.dataset]
        statement = f""" 
        * Number of samples: {len(self.dataset)}
        * Number of scaffolds: {len(self.dataset[0]['y'])}
        * Number of proteins: {len(set(proteins))}
        * Number of ECs: {len(set(ecs))}
        """
        return statement<|MERGE_RESOLUTION|>--- conflicted
+++ resolved
@@ -1480,7 +1480,6 @@
                 if substrate_to_scaffold.get(s, False):
                     y[scaffold_to_class[substrate_to_scaffold[s]]] = 1
                 else:
-<<<<<<< HEAD
                     continue 
             for ec in set(s[1] for s in substrate_list): 
                 dataset.append({
@@ -1493,21 +1492,6 @@
                     "sample_id": f"{uniprotid}_{ec}"
                 })
         
-=======
-                    continue
-            for ec in set(s[1] for s in substrate_list):
-                dataset.append(
-                    {
-                        "ec": ec,
-                        "x": self.brenda_proteins[uniprotid]["sequence"],
-                        "sequence": self.brenda_proteins[uniprotid]["sequence"],
-                        "uniprotid": uniprotid,
-                        "y": y,
-                        "sample_id": f"{uniprotid}_{ec}",
-                    }
-                )
-
->>>>>>> bc472b73
         return dataset
 
     def skip_sample(self, sample, split_group) -> bool:
