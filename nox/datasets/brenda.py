from typing import List, Literal
from nox.utils.registry import register_object
from nox.datasets.abstract import AbstractDataset
from nox.utils.pyg import from_smiles
from nox.utils.smiles import get_rdkit_feature
from nox.utils.amino_acids import AA_TO_SMILES
from tqdm import tqdm
import torch
import numpy as np
from collections import defaultdict
import argparse
import json
import os
from rxn.chemutils.smiles_randomization import randomize_smiles_rotated
import warnings
import hashlib
from frozendict import frozendict
<<<<<<< HEAD
import copy
=======
import copy 
from rich import print as rprint
>>>>>>> 1b2caa25

CHEBI_DB = json.load(open("/Mounts/rbg-storage1/datasets/Metabo/chebi_db.json", "r"))


def add_mcsa_data(
    protein2enzymatic_residues,
    mcsa_curated_proteins,
    sequence,
    uniprot,
    ec,
    reactants,
    products,
    amino_acid,
    resid,
    is_reference,
):
    # add residue and sequence information
    if sequence not in protein2enzymatic_residues:
        protein2enzymatic_residues[sequence] = {
            ec: {
                "residues": [],
                "reactants": reactants,
                "products": products,
            },
            "sequence": sequence,
            "uniprot": uniprot,
        }

    if ec not in protein2enzymatic_residues[sequence]:
        protein2enzymatic_residues[sequence][ec] = {
            "residues": [],
            "reactants": reactants,
            "products": products,
        }

    sample = frozendict(
        {
            "residue": amino_acid,
            "residue_id": resid - 1,
            "ec": ec,
            "is_reference": is_reference,
        }
    )

    if sample not in protein2enzymatic_residues[sequence][ec]["residues"]:
        protein2enzymatic_residues[sequence][ec]["residues"].append(sample)

    if is_reference and not (sequence in mcsa_curated_proteins):
        mcsa_curated_proteins[sequence] = True  # store as dict for faster lookup
    return protein2enzymatic_residues, mcsa_curated_proteins


class Brenda(AbstractDataset):
    def load_dataset(self, args: argparse.ArgumentParser) -> None:
        super().load_dataset(args)
        self.metadata_json = self.metadata_json["data"]
        del self.metadata_json["spontaneous"]
        self.brenda_smiles = json.load(
            open(f"{os.path.dirname(args.dataset_file_path)}/brenda_smiles.json", "r")
        )
        self.brenda_proteins = json.load(
            open(f"{os.path.dirname(args.dataset_file_path)}/brenda_proteins.json", "r")
        )
        self.mcsa_biomolecules = json.load(open(args.mcsa_biomolecules_path, "r"))
        self.mcsa_curated_data = json.load(open(args.mcsa_file_path, "r"))
        if not args.assign_splits:
            self.to_split = None
            rprint("[magenta]WARNING: `assign_splits` = False[/magenta]")

    def assign_splits(self, metadata_json, split_probs, seed=0) -> None:
        """
        Assigns each sample to a split group based on split_probs
        """
        # set seed
        np.random.seed(seed)
        if self.args.split_type in ["sequence", "ec"]:

            if self.args.split_type == "sequence":
                # split based on uniprot_id
                samples = []
                for _, ec_dict in metadata_json.items():
                    if not ec_dict.get("proteins", False):
                        continue
                    for k, v in ec_dict["proteins"].items():
                        samples.extend(v[0]["accessions"])

                for _, protein_dict in self.mcsa_biomolecules["proteins"].items():
                    for uniprot, uniprot_dict in protein_dict.items():
                        samples.append(uniprot_dict["uniprot"])

            elif self.args.split_type == "ec":
                # split based on ec number
                samples = list(metadata_json.keys())  # brenda
                for entry in self.mcsa_curated_data:  # mcsa
                    ec = entry["all_ecs"][0]
                    samples.append(ec)

                # option to change level of ec categorization based on which to split
                samples = [
                    ".".join(e.split(".")[: self.args.ec_level + 1]) for e in samples
                ]

            samples = sorted(list(set(samples)))
            np.random.shuffle(samples)
            split_indices = np.cumsum(np.array(split_probs) * len(samples)).astype(int)
            split_indices = np.concatenate([[0], split_indices])
            self.to_split = {}
            for i in range(len(split_indices) - 1):
                self.to_split.update(
                    {
                        sample: ["train", "dev", "test"][i]
                        for sample in samples[split_indices[i] : split_indices[i + 1]]
                    }
                )

        elif self.args.split_type == "product":
            raise NotImplementedError

        elif self.args.split_type == "random":
            np.random.seed(seed)

            print("Generating datasets in order to assign splits...")
            dataset = self.create_dataset(
                "train"
            )  # must not skip samples by using split in dataset

            self.to_split = {}

            for sample in dataset:
                seq = sample["sequence"]
                smi = sample["smiles"]
                self.to_split.update(
                    {
                        f"{seq}{smi}": np.random.choice(
                            ["train", "dev", "test"], p=split_probs
                        )
                    }
                )
        else:
            raise ValueError("Split type not supported")

    def get_proteinid_to_uniprot(self, ec_dict):

        proteinid2all_uniprot = {
            k: v[0]["accessions"] for k, v in ec_dict["proteins"].items()
        }
        proteinid2uniprot = {}
        for pid, uniprots in proteinid2all_uniprot.items():
            if len(uniprots) == 1:
                proteinid2uniprot[pid] = uniprots[0]
            else:
                if self.args.allow_multi_uniprots:
                    # if want to use with accessions that have multi uniprot ids, check if one of them self.brenda_proteins
                    uniprot_sequences = [
                        (uniprot, self.brenda_proteins.get(uniprot, None))
                        for uniprot in uniprots
                    ]
                    uniprot_sequences = [
                        x for x in uniprot_sequences if x[-1] is not None
                    ]
                    if len(uniprot_sequences) == 1:
                        proteinid2uniprot[pid] = uniprot_sequences[0][0]
                    elif len(set([x[-1] for x in uniprot_sequences])) == 1:
                        proteinid2uniprot[pid] = uniprot_sequences[0][0]
                    else:
                        continue

        return proteinid2uniprot

    def load_mcsa_data(self, args: argparse.ArgumentParser) -> dict:
        """Loads MCSA data

        Args:
            args (argparse.ArgumentParser): arguments

        Returns:
            dict: MCSA data {uniprot_id: {ec: [ residues ], sequence = ""}}
        """

        # load data
        pdb2uniprot = json.load(open(args.mcsa_pdb_to_uniprots, "r"))
        mcsa_homologs = json.load(open(args.mcsa_homologs_file_path, "r"))
        mcsa_molecules = self.mcsa_biomolecules["molecules"]
        mcsa_proteins = self.mcsa_biomolecules["proteins"]

        mcsa_curated_proteins = (
            {}
        )  # to store reference proteins and not add them twice when processing homologs
        protein2enzymatic_residues = {}
        for entry in tqdm(self.mcsa_curated_data, desc="Processing M-CSA data"):
            # all_ecs has length of 1
            ec = entry["all_ecs"][0]

            # reaction
            reaction = entry["reaction"]["compounds"]
            reactants = [
                mcsa_molecules[c["chebi_id"]].get("SMILES", None)
                for c in reaction
                if (mcsa_molecules[c["chebi_id"]]) and (c["type"] == "reactant")
            ]
            products = [
                mcsa_molecules[c["chebi_id"]].get("SMILES", None)
                for c in reaction
                if (mcsa_molecules[c["chebi_id"]]) and (c["type"] == "product")
            ]

            # get reference (curated) uniprot data
            for residue in entry["residues"]:

                # loop over uniprot sequences
                for seq in residue["residue_sequences"]:
                    uniprot = seq["uniprot_id"]
                    resid = seq["resid"]  # residue position
                    amino_acid = seq["code"]  # residue 3-letter code

                    if any(k in ["", None] for k in [uniprot, resid]):
                        continue

                    if not mcsa_proteins.get(uniprot, False):
                        continue

                    if not mcsa_proteins[uniprot].get(uniprot, False):
                        continue

                    sequence = mcsa_proteins[uniprot][uniprot]["sequence"]  # sequence

                    protein2enzymatic_residues, mcsa_curated_proteins = add_mcsa_data(
                        protein2enzymatic_residues,
                        mcsa_curated_proteins,
                        sequence,
                        uniprot,
                        ec,
                        reactants,
                        products,
                        amino_acid,
                        resid,
                        is_reference=True,
                    )

                # loop over pdb chains
                for chain in residue["residue_chains"]:
                    pdb = chain["pdb_id"]
                    assembly = chain.get("assembly", None)

                    for uniprot_dict in pdb2uniprot.get(pdb, []):
                        uniprot = uniprot_dict["uniprot"]
                        assembly_name = f"{uniprot}-{assembly}"
                        if assembly is None:
                            assembly_name = uniprot

                        resid = chain["resid"]  # residue position
                        amino_acid = chain["code"]  # residue 3-letter code

                        if any(k in ["", None] for k in [uniprot, resid]):
                            continue

                        if not mcsa_proteins.get(uniprot, False):
                            continue

                        if not mcsa_proteins[uniprot].get(assembly_name, False):
                            continue

                        sequence = mcsa_proteins[uniprot][assembly_name][
                            "sequence"
                        ]  # sequence

                        (
                            protein2enzymatic_residues,
                            mcsa_curated_proteins,
                        ) = add_mcsa_data(
                            protein2enzymatic_residues,
                            mcsa_curated_proteins,
                            sequence,
                            assembly_name,
                            ec,
                            reactants,
                            products,
                            amino_acid,
                            resid,
                            is_reference=True,
                        )

            # process homologs in similar fashion
            homologs = [m for m in mcsa_homologs if m["mcsa_id"] == entry["mcsa_id"]]

            # add homologs to dataset
            for homolog_residues in homologs:

                for homolog_entry in homolog_residues["residue_sequences"]:
                    uniprot = homolog_entry["uniprot_id"]
                    resid = homolog_entry["resid"]
                    amino_acid = homolog_entry["code"]

                    if any(k in ["", None] for k in [uniprot, resid]):
                        continue

                    if not mcsa_proteins.get(uniprot, False):
                        continue

                    if not mcsa_proteins[uniprot].get(uniprot, False):
                        continue

                    sequence = mcsa_proteins[uniprot][uniprot]["sequence"]  # sequence

                    is_reference = sequence in mcsa_curated_proteins
                    if is_reference:
                        continue  # skip reference entry, already added above (would not need above if homologs contained all references)

                    protein2enzymatic_residues, mcsa_curated_proteins = add_mcsa_data(
                        protein2enzymatic_residues,
                        mcsa_curated_proteins,
                        sequence,
                        uniprot,
                        ec,
                        reactants,
                        products,
                        amino_acid,
                        resid,
                        is_reference=False,
                    )

                for assembly_entry in homolog_residues["residue_chains"]:
                    assembly = assembly_entry["assembly"]
                    pdb = chain["pdb_id"]

                    for uniprot_dict in pdb2uniprot.get(pdb, []):
                        uniprot = uniprot_dict["uniprot"]

                        assembly_name = f"{uniprot}-{assembly}"
                        if assembly is None:
                            assembly_name = uniprot

                        resid = chain["resid"]  # residue position
                        amino_acid = chain["code"]  # residue 3-letter code

                        if any(k in ["", None] for k in [uniprot, resid]):
                            continue

                        if not mcsa_proteins.get(uniprot, False):
                            continue

                        if not mcsa_proteins[uniprot].get(assembly_name, False):
                            continue

                        sequence = mcsa_proteins[uniprot][assembly_name][
                            "sequence"
                        ]  # sequence

                        is_reference = sequence in mcsa_curated_proteins
                        if is_reference:
                            continue  # skip reference entry, already added above (would not need above if homologs contained all references)

                        (
                            protein2enzymatic_residues,
                            mcsa_curated_proteins,
                        ) = add_mcsa_data(
                            protein2enzymatic_residues,
                            mcsa_curated_proteins,
                            sequence,
                            assembly_name,
                            ec,
                            reactants,
                            products,
                            amino_acid,
                            resid,
                            is_reference=False,
                        )

        return protein2enzymatic_residues

    def get_smiles(self, substrate):
        substrate_data = self.brenda_smiles.get(substrate, None)
        if substrate_data is None:
            return
        if substrate_data.get("chebi_data", False):
            return substrate_data["chebi_data"].get("SMILES", None)
        elif substrate_data.get("pubchem_data", False):
            if isinstance(substrate_data["pubchem_data"], dict):
                return substrate_data["pubchem_data"].get("CanonicalSMILES", None)
            elif isinstance(substrate_data["pubchem_data"], list):
                return substrate_data["pubchem_data"][0].get("CanonicalSMILES", None)
            else:
                raise NotImplementedError
        return

    @staticmethod
    def add_args(parser) -> None:
        """Add class specific args

        Args:
            parser (argparse.ArgumentParser): argument parser
        """
        super(Brenda, Brenda).add_args(parser)

        parser.add_argument(
            "--rdkit_features_name",
            type=str,
            default="rdkit_fingerprint",
            help="name of rdkit features to use",
        )
        parser.add_argument(
            "--enzyme_property",
            type=str,
            default=None,
            help="name of enzyme properties to use",
        )
        parser.add_argument(
            "--randomize_order_in_reaction",
            action="store_true",
            default=False,
            help="Permute smiles in reactants and in products as augmentation",
        )
        parser.add_argument(
            "--use_random_smiles_representation",
            action="store_true",
            default=False,
            help="Use non-canonical representation of smiles as augmentation",
        )
        parser.add_argument(
            "--use_residues_in_reaction",
            action="store_true",
            default=False,
            help="Use residues as part of reaction string",
        )
        parser.add_argument(
            "--ec_level",
            type=int,
            default=3,
            choices=[0, 1, 2, 3],
            help="EC level to use (e.g., ec_level 1 of '1.2.3.1' -> '1.2')",
        )
        parser.add_argument(
            "--deduplicate_reactions",
            action="store_true",
            default=False,
            help="Create reaction dataset of unique chemical reactions. Used to skip same reaction for different proteins",
        )
        parser.add_argument(
            "--mcsa_file_path",
            type=str,
            default="/Mounts/rbg-storage1/datasets/Enzymes/MCSA/entries.json",
            help="M-CSA entries data",
        )
        parser.add_argument(
            "--mcsa_homologs_file_path",
            type=str,
            default="/Mounts/rbg-storage1/datasets/Enzymes/MCSA/homologues_residues.json",
            help="M-CSA homologues entries data",
        )
        parser.add_argument(
            "--mcsa_biomolecules_path",
            type=str,
            default="/Mounts/rbg-storage1/datasets/Enzymes/MCSA/mcsa_biomolecules.json",
            help="M-CSA biomolecules metadata",
        )
        parser.add_argument(
            "--mcsa_pdb_to_uniprots",
            type=str,
            default="/Mounts/rbg-storage1/datasets/Enzymes/MCSA/pdb2uniprotlite.json",
            help="M-CSA biomolecules metadata",
        )
        parser.add_argument(
            "--mcsa_skip_unk_smiles",
            action="store_true",
            default=False,
            help="Skip entries with unknown smiles",
        )

    @staticmethod
    def set_args(args) -> None:
        super(Brenda, Brenda).set_args(args)
        args.dataset_file_path = (
            "/Mounts/rbg-storage1/datasets/Enzymes/Brenda/brenda_2022_2.json"
        )


@register_object("brenda_constants", "dataset")
class BrendaConstants(Brenda):
    def create_dataset(
        self, split_group: Literal["train", "dev", "test"]
    ) -> List[dict]:

        samples = []
        for ec, ec_dict in tqdm(self.metadata_json.items(), desc="Creating dataset"):
            if not ec_dict.get("proteins", False):
                continue

            proteinid2uniprot = {
                k: v[0]["accessions"] for k, v in ec_dict["proteins"].items()
            }
            protein2organism = {k: v["value"] for k, v in ec_dict["organisms"].items()}

            for entry in ec_dict.get(self.args.enzyme_property, []):
                proteins = entry.get("proteins", [])

                substrate = entry.get("value", None)

                for protein in proteins:

                    protein_ids = proteinid2uniprot[protein]
                    if isinstance(protein_ids, str):
                        protein_ids = [protein_ids]
                    organism = protein2organism[protein].replace(" ", "_")

                    if "min_value" in entry and "max_value" in entry:
                        if not self.args.use_mean_labels:
                            value = (
                                entry["min_value"],
                                entry["max_value"],
                            )
                        else:
                            value = np.mean(
                                [
                                    entry["min_value"],
                                    entry["max_value"],
                                ]
                            )
                    elif not "num_value" in entry:
                        if "min_value" in entry:
                            value = entry["min_value"]
                        elif "max_value" in entry:
                            value = entry["max_value"]
                        else:
                            print("Skipped because no value found for entry ", entry)
                            continue
                    else:
                        value = entry["num_value"]

                    for protein_id in protein_ids:
                        sample = {
                            "sequence": self.brenda_proteins[protein_id]["sequence"],
                            "protein_id": protein_id,
                            "y": self.get_label(value, self.args.enzyme_property),
                            "sample_id": f"org{organism.lower()}_ec{ec}_prot{protein_id}",
                            "ec": ec,
                            "organism": organism,
                        }

                        if substrate:
                            sample[
                                "sample_id"
                            ] = f"{sample['sample_id']}_substrate{substrate}"
                            sample["substrate"] = substrate
                            smiles = self.get_smiles(substrate)
                            if smiles:
                                try:
                                    mol_datapoint = from_smiles(smiles)
                                    mol_datapoint.rdkit_features = torch.tensor(
                                        get_rdkit_feature(
                                            smiles, method=self.args.rdkit_features_name
                                        )
                                    )
                                    sample["mol"] = mol_datapoint
                                except:
                                    print(
                                        "Skipped sample because could not convert smiles to RDKit Mol"
                                    )
                                    continue
                            sample["smiles"] = smiles

                        samples.append(sample)

        # map (sequence, smile) pairs to list of labels
        seq_smi_2_y = defaultdict(list)
        for sample in samples:
            seq_smi_2_y[f"{sample['sequence']}{sample['smiles']}"].append(sample["y"])

        # filter through dataset
        dataset = []
        samples_added = set()
        for sample in samples:
            if self.skip_sample(sample, seq_smi_2_y, split_group):
                continue

            if self.args.use_mean_labels:
                # it is was not necessary for kcat_km
                seq = sample["sequence"]
                smi = sample["smiles"]
                # keep track of samples added to avoid duplicates

                # either have multiple same samples with different labels
                # each identical sample could either have a numpy array label or a float label
                different_labels_bool = any(
                    not np.array_equal(i, seq_smi_2_y[f"{seq}{smi}"][0])
                    if isinstance(i, np.ndarray)
                    else i != seq_smi_2_y[f"{seq}{smi}"][0]
                    for i in seq_smi_2_y[f"{seq}{smi}"]
                )
                # or I have a multi-label label (ie range)
                multiple_labels_bool = (
                    not isinstance(sample["y"], float) and len(sample["y"]) > 1
                ) or (isinstance(sample["y"], np.ndarray) and len(sample["y"]) > 1)

                # if I have already added this sample, skip it
                if f"{seq}{smi}" in samples_added:
                    continue

                if different_labels_bool or multiple_labels_bool:
                    # in which case mean the labels
                    labels = []
                    for i in seq_smi_2_y[f"{seq}{smi}"]:
                        if isinstance(i, np.ndarray):
                            labels.append(np.mean(i))
                        elif (
                            not isinstance(i, float) and len(i) > 1
                        ):  # probably a tuple
                            labels.append(np.mean(i))
                        else:
                            labels.append(i)  # label is just a float
                    sample["y"] = float(np.mean(labels))

                samples_added.add(f"{seq}{smi}")

            dataset.append(sample)

        return dataset

    def skip_sample(self, sample, sequence_smiles2y, split_group) -> bool:
        # check right split
        if self.args.split_type == "sequence":
            if self.to_split[sample["protein_id"]] != split_group:
                return True

        if self.args.split_type == "ec":
            if self.to_split[sample["ec"]] != split_group:
                return True

        if self.args.split_type == "random" and hasattr(self, "to_split"):
            seq = sample["sequence"]
            smi = sample["smiles"]
            if self.to_split[f"{seq}{smi}"] != split_group:
                return True

        # check if sample has mol
        if sample["smiles"] is None:
            # print("Skipped sample because SMILE is None")
            return True

        # if sequence is unknown
        if sample["sequence"] is None:
            print("Skipped sample because Sequence is None")
            return True

        # check if multiple sequences
        # if len(sample["sequence"]) > 1: # each sample is a single sequence
        # return True

        # check either all labels are multi value or single value
        if self.args.enzyme_property == "turnover_number":
            if not self.args.use_mean_labels and (
                isinstance(sample["y"], np.ndarray) or isinstance(sample["y"], tuple)
            ):  # for kcat_km, y is should have one value
                print("Skipped sample because y is multi value")
                return True
        elif self.args.enzyme_property == "km_value":
            raise NotImplementedError
        elif self.args.enzyme_property == "ph_optimum":
            raise NotImplementedError
        elif self.args.enzyme_property == "specific_activity":
            raise NotImplementedError
        elif self.args.enzyme_property == "temperature_optimum":
            raise NotImplementedError
        elif self.args.enzyme_property == "isoelectric_point":
            raise NotImplementedError
        elif self.args.enzyme_property == "ki_value":
            raise NotImplementedError
        elif self.args.enzyme_property == "ic50":
            raise NotImplementedError
        elif self.args.enzyme_property == "kcat_km":
            if not self.args.use_mean_labels and (
                isinstance(sample["y"], np.ndarray) or isinstance(sample["y"], tuple)
            ):  # for kcat_km, y is should have one value
                print("Skipped sample because y is multi value")
                return True
        elif self.args.enzyme_property == "ph_stability":
            raise NotImplementedError
        elif self.args.enzyme_property == "temperature_stability":
            raise NotImplementedError
        elif self.args.enzyme_property == "ph_range":
            raise NotImplementedError
        elif self.args.enzyme_property == "temperature_range":
            raise NotImplementedError
        elif self.args.enzyme_property == "localization":
            raise NotImplementedError
        elif self.args.enzyme_property == "tissue":
            raise NotImplementedError

        # check contradictory values TODO
        if not self.args.use_mean_labels:
            smi = sample["smiles"]
            seq = sample["sequence"]
            if any(
                not np.array_equal(i, sequence_smiles2y[f"{seq}{smi}"][0])
                if isinstance(i, np.ndarray)
                else i != sequence_smiles2y[f"{seq}{smi}"][0]
                for i in sequence_smiles2y[f"{seq}{smi}"]
            ):
                print("Skipped sample because of contradictory values")
                return True

        return False

    @staticmethod
    def set_args(args) -> None:
        super(BrendaConstants, BrendaConstants).set_args(args)
        if args.enzyme_property == "turnover_number":
            args.num_classes = 1
        elif args.enzyme_property == "km_value":
            raise NotImplementedError
        elif args.enzyme_property == "ph_optimum":
            raise NotImplementedError
        elif args.enzyme_property == "specific_activity":
            raise NotImplementedError
        elif args.enzyme_property == "temperature_optimum":
            raise NotImplementedError
        elif args.enzyme_property == "isoelectric_point":
            raise NotImplementedError
        elif args.enzyme_property == "ki_value":
            raise NotImplementedError
        elif args.enzyme_property == "ic50":
            raise NotImplementedError
        elif args.enzyme_property == "kcat_km":
            args.num_classes = 1
        elif args.enzyme_property == "ph_stability":
            raise NotImplementedError
        elif args.enzyme_property == "temperature_stability":
            raise NotImplementedError
        elif args.enzyme_property == "ph_range":
            raise NotImplementedError
        elif args.enzyme_property == "temperature_range":
            raise NotImplementedError
        elif args.enzyme_property == "localization":
            raise NotImplementedError
        elif args.enzyme_property == "tissue":
            raise NotImplementedError

    def get_label(self, value, property_name):
        # TODO - can values be 0?
        if property_name == "turnover_number":
            return np.log2(value)
        elif property_name == "km_value":
            return np.log2(value)
        elif property_name == "ph_optimum":
            return value
        elif property_name == "specific_activity":
            return np.log2(value)
        elif property_name == "temperature_optimum":
            return value
        elif property_name == "isoelectric_point":
            return value
        elif property_name == "ki_value":
            return np.log2(value)
        elif property_name == "ic50":
            return np.log2(value)
        elif property_name == "kcat_km":
            return np.log2(value)
        elif property_name == "ph_stability":
            return value
        elif property_name == "temperature_stability":
            return (value - 55) / 24  # z-score
        elif property_name == "ph_range":
            return np.array(value)
        elif property_name == "temperature_range":
            return np.array(value)
        elif property_name == "localization":
            raise NotImplementedError
        elif property_name == "tissue":
            raise NotImplementedError
        raise ValueError(f"Property {property_name} not supported")

    @property
    def SUMMARY_STATEMENT(self) -> None:
        """
        Prints summary statement with dataset stats
        """
        summary = f"\n{self.split_group} dataset for {self.args.enzyme_property} property contains {len(self.dataset)} samples"
        return summary

    @staticmethod
    def add_args(parser) -> None:
        """Add class specific args

        Args:
            parser (argparse.ArgumentParser): argument parser
        """
        super(BrendaConstants, BrendaConstants).add_args(parser)
        parser.add_argument(
            "--use_mean_labels",
            action="store_true",
            default=False,
            help="If labels have more than one value, or multiple samples have different labels, use the mean",
        )


@register_object("brenda_ec", "dataset")
class BrendaEC(Brenda):
    def load_dataset(self, args: argparse.ArgumentParser) -> None:
        super().load_dataset(args)
        ecs = list(self.metadata_json.keys())
        ecs = sorted(
            list(set([".".join(e.split(".")[: self.args.ec_level + 1]) for e in ecs]))
        )
        self.ec2class = {ec: i for i, ec in enumerate(ecs)}
        args.num_classes = len(ecs)

    def create_dataset(
        self, split_group: Literal["train", "dev", "test"]
    ) -> List[dict]:
        # map uniprot to EC number (or sub-EC number)
        uniprot2ec = defaultdict(list)
        for ec, ec_dict in tqdm(
            self.metadata_json.items(), desc="Iterating over Brenda"
        ):
            if not ec_dict.get("proteins", False):
                continue

            ec_task = ".".join(ec.split(".")[: self.args.ec_level + 1])

            for k, v in ec_dict["proteins"].items():
                for pid in v[0]["accessions"]:
                    uniprot2ec[pid].append(self.ec2class[ec_task])

        # create dataset of (protein, multi-task label) pairs
        dataset = []
        for protein_id, ec_list in tqdm(uniprot2ec.items(), desc="Creating dataset"):

            sample = {
                "sequence": self.brenda_proteins[protein_id]["sequence"],
                "protein_id": protein_id,
                "y": self.get_label(ec_list),
                "sample_id": f"prot{protein_id}",
            }

            if self.skip_sample(sample, split_group):
                continue

            dataset.append(sample)

        return dataset

    def get_label(self, ec_list):
        y = torch.zeros(self.args.num_classes)
        for ec in ec_list:
            y[ec] = 1
        return y

    def skip_sample(self, sample, split_group) -> bool:
        # check right split
        if self.to_split[sample["protein_id"]] != split_group:
            return True

        # if sequence is unknown
        if sample["sequence"] is None:
            return True

        return False


@register_object("brenda_reaction", "dataset")
class BrendaReaction(Brenda):
    def create_dataset(
        self, split_group: Literal["train", "dev", "test"]
    ) -> List[dict]:

        mcsa_data = self.load_mcsa_data(self.args)

        uniprot2reactions = defaultdict(list)

        # add brenda reactions
        for ec, ec_dict in tqdm(self.metadata_json.items(), desc="Creating dataset"):
            if "proteins" not in ec_dict:
                continue

            proteinid2uniprot = {
                k: v[0]["accessions"] for k, v in ec_dict["proteins"].items()
            }
            protein2organism = {k: v["value"] for k, v in ec_dict["organisms"].items()}

            proteinid2uniprot = {
                k: v[0]["accessions"][0]
                for k, v in ec_dict["proteins"].items()
                if len(v[0]["accessions"]) == 1
            }
            for reaction_key in ["reaction", "natural_reaction"]:
                # reaction or natural_reaction may not exist
                if reaction_key in ec_dict:
                    for entry in ec_dict[reaction_key]:
                        # check both produces and reactants defined
                        if ("educts" in entry) and ("products" in entry):
                            # sort to check if reaction exists already
                            rs = sorted(entry["educts"])
                            ps = sorted(entry["products"])
                            reaction_string = ".".join(rs) + ">>" + ".".join(ps)
                            for protein in entry.get("proteins", []):
                                if proteinid2uniprot.get(protein, False):
                                    uniprotid = proteinid2uniprot[protein]
                                    sequence = self.brenda_proteins[uniprotid][
                                        "sequence"
                                    ]
                                    catalogued_reactions = [
                                        rxn["reaction_string"]
                                        for rxn in uniprot2reactions[uniprotid]
                                    ]
                                    if reaction_string not in catalogued_reactions:

                                        sample_id = hashlib.md5(
                                            f"{uniprotid}_{reaction_string}".encode()
                                        ).hexdigest()

                                        residues = self.get_uniprot_residues(
                                            mcsa_data, sequence, ec
                                        )

                                        sample = {
                                            "protein_id": uniprotid,
                                            "sequence": sequence,
                                            "reactants": rs,
                                            "products": ps,
                                            "ec": ec,
                                            "organism": protein2organism[protein],
                                            "reaction_string": ".".join(rs)
                                            + ">>"
                                            + ".".join(ps),
                                            "sample_id": sample_id,
                                            "residues": residues["residues"],
                                            "residue_mask": residues["residue_mask"],
                                            "has_residues": residues["has_residues"],
                                            "residue_positions": residues[
                                                "residue_positions"
                                            ],
                                        }

                                        if self.skip_sample(sample, split_group):
                                            continue

                                        sample["reactants"] = [
                                            self.get_smiles(m)
                                            for m in sample["reactants"]
                                        ]
                                        sample["products"] = [
                                            self.get_smiles(m)
                                            for m in sample["products"]
                                        ]

                                        uniprot2reactions[uniprotid].append(sample)

        # add M-CSA data not in brenda
        for sequence, uniprot_dict in tqdm(
            mcsa_data.items(), desc="Adding M-CSA reactions"
        ):
            uniprotid = uniprot_dict["uniprot"]
            if uniprotid in uniprot2reactions:
                continue

            for ec, ec_dict in uniprot_dict.items():

                if ec in ["sequence", "uniprot"]:
                    continue

                if any(
                    s in [None, []] for s in ec_dict["reactants"] + ec_dict["products"]
                ):
                    continue

                residues = self.get_uniprot_residues(mcsa_data, sequence, ec)

                rs = sorted(ec_dict["reactants"])
                ps = sorted(ec_dict["products"])

                reaction_string = ".".join(rs) + ">>" + ".".join(ps)

                sample_id = hashlib.md5(
                    f"{uniprotid}_{reaction_string}".encode()
                ).hexdigest()

                sample = {
                    "protein_id": uniprotid,
                    "sequence": uniprot_dict["sequence"],
                    "reactants": rs,
                    "products": ps,
                    "ec": ec,
                    "reaction_string": reaction_string,
                    "sample_id": sample_id,
                    "residues": residues["residues"],
                    "residue_mask": residues["residue_mask"],
                    "residue_positions": residues["residue_positions"],
                    "has_residues": True,
                }

                if self.skip_sample(sample, split_group):
                    continue

                uniprot2reactions[uniprotid].append(sample)

        # make each reaction a sample
        all_reactions = set()
        dataset = []
        for uniprot, reaction_list in uniprot2reactions.items():
            for reaction in reaction_list:

                if self.skip_sample(reaction, split_group):
                    continue

                # in case using reactions alone without protein information in model
                if self.args.deduplicate_reactions:
                    rxn = "{}>>{}".format(
                        ".".join(reaction["reactants"]), ".".join(reaction["products"])
                    )
                    if rxn in all_reactions:
                        continue
                    all_reactions.add(rxn)

                dataset.append(reaction)

        return dataset

    def skip_sample(self, sample, split_group) -> bool:
        # check right split
        if self.to_split is not None:
            if self.args.split_type == "sequence":
                if self.to_split[sample["protein_id"]] != split_group:
                    return True

            if self.args.split_type == "ec":
                ec = ".".join(sample["ec"].split(".")[: self.args.ec_level + 1])
                if self.to_split[ec] != split_group:
                    return True

        # check if sample has mol
        if "?" in (sample["products"] + sample["reactants"]):
            return True

        if any(
            s in [None, [], "?"] for s in (sample["products"] + sample["reactants"])
        ):
            return True

        # if sequence is unknown
        if sample["sequence"] is None:
            return True

        return False

    def get_uniprot_residues(self, mcsa_data, sequence, ec):
        """Get residues from MCSA data

        Args:
            mcsa_data (dict): MCSA data
            sequence (str): protein sequence
            ec (str): ec number

        Returns:
            dict: {residue_mask: torch.Tensor, has_residues: torch.Tensor, residues: [smiles]}
        """
        if sequence is None:
            return {
                "residue_mask": torch.zeros(1),
                "has_residues": 0,
                "residues": [],
                "residue_positions": [],
            }

        y = torch.zeros(len(sequence))
        has_y = 0
        residues = []
        residue_pos = []
        if mcsa_data.get(sequence, False):
            if mcsa_data[sequence].get(ec, False):
                for residue_dict in mcsa_data[sequence][ec]["residues"]:
                    if (residue_dict["residue_id"] is None) or (
                        residue_dict["residue"] == ""
                    ):
                        continue
                    letter = sequence[residue_dict["residue_id"]]
                    amino_acid = AA_TO_SMILES.get(letter, None)  # consider skipping
                    y[residue_dict["residue_id"]] = 1
                    residue_pos.append(residue_dict["residue_id"])
                    residues.append(amino_acid)
                has_y = 1

        return {
            "residue_mask": y,
            "has_residues": has_y,
            "residues": residues,
            "residue_positions": residue_pos,
        }

    def __getitem__(self, index):
        sample = self.dataset[index]

        try:

            reactants, products = copy.deepcopy(sample["reactants"]), copy.deepcopy(
                sample["products"]
            )

            # incorporate sequence residues if known
            if self.args.use_residues_in_reaction:
                residues = sample["residues"]
                reactants.extend(residues)
                products.extend(residues)

            reaction = "{}>>{}".format(".".join(reactants), ".".join(products))
            # randomize order of reactants and products
            if self.args.randomize_order_in_reaction:
                np.random.shuffle(reactants)
                np.random.shuffle(products)
                reaction = "{}>>{}".format(".".join(reactants), ".".join(products))

            if self.args.use_random_smiles_representation:
                try:
                    reactants = [randomize_smiles_rotated(s) for s in reactants]
                    products = [randomize_smiles_rotated(s) for s in products]
                    reaction = "{}>>{}".format(".".join(reactants), ".".join(products))
                except:
                    pass

            item = {
                "reaction": reaction,
                "reactants": ".".join(reactants),
                "products": ".".join(products),
                "sequence": sample["sequence"],
                "ec": sample["ec"],
                "organism": sample.get("organism", "none"),
                "protein_id": sample["protein_id"],
                "sample_id": sample["sample_id"],
                "residues": ".".join(sample["residues"]),
                # "residue_mask": sample["residue_mask"],
                "has_residues": sample["has_residues"],
                "residue_positions": ".".join(
                    [str(s) for s in sample["residue_positions"]]
                ),
            }

            return item

        except Exception:
            warnings.warn(f"Could not load sample: {sample['sample_id']}")

    @property
    def SUMMARY_STATEMENT(self) -> None:
        reactions = [
            "{}>>{}".format(".".join(d["reactants"]), ".".join(d["products"]))
            for d in self.dataset
        ]
        proteins = [d["protein_id"] for d in self.dataset]
        ecs = [d["ec"] for d in self.dataset]
        statement = f""" 
        * Number of reactions: {len(set(reactions))}
        * Number of proteins: {len(set(proteins))}
        * Number of ECs: {len(set(ecs))}
        """
        return statement


@register_object("mcsa", "dataset")
class MCSA(BrendaReaction):
    def create_dataset(
        self, split_group: Literal["train", "dev", "test"]
    ) -> List[dict]:

        mcsa_data = self.load_mcsa_data(self.args)

        uniprot2reactions = defaultdict(list)
        for sequence, uniprot_dict in tqdm(
            mcsa_data.items(), desc="Making M-CSA dataset"
        ):

            uniprotid = uniprot_dict["uniprot"]

            for ec, ec_dict in uniprot_dict.items():

                if ec in ["sequence", "uniprot"]:
                    continue

                residues = self.get_uniprot_residues(mcsa_data, sequence, ec)
                rs = ec_dict["reactants"]
                ps = ec_dict["products"]

                uniprot2reactions[uniprotid].append(
                    {
                        "protein_id": uniprotid,
                        "sequence": sequence,
                        "reactants": rs,
                        "products": ps,
                        "ec": ec,
                        "residues": residues["residues"],
                        "residue_mask": residues["residue_mask"],
                        "has_residues": residues["has_residues"],
                    }
                )
        # make each reaction a sample
        dataset = []
        for uniprot, reaction_list in uniprot2reactions.items():
            for reaction in reaction_list:
                if self.skip_sample(reaction, split_group):
                    continue
                reaction_string = (
                    ".".join(reaction["reactants"])
                    + ">>"
                    + ".".join(reaction["products"])
                )
                reaction["reaction_string"] = reaction_string
                reaction["sample_id"] = hashlib.md5(
                    f"{uniprotid}_{reaction_string}".encode()
                ).hexdigest()
                dataset.append(reaction)

        return dataset

    def skip_sample(self, sample, split_group) -> bool:
        # check right split
        if self.to_split is not None:
            if self.args.split_type == "sequence":
                if self.to_split[sample["protein_id"]] != split_group:
                    return True

            if self.args.split_type == "ec":
                if self.to_split[sample["ec"]] != split_group:
                    return True

        # check if sample has mol
        if self.args.mcsa_skip_unk_smiles:
            if "?" in (sample["products"] + sample["reactants"]):
                return True

            if any(s in [None, []] for s in sample["reactants"] + sample["products"]):
                return True

        # if sequence is unknown
        if sample["sequence"] is None:
            return True

        return False
<<<<<<< HEAD


@register_object("ecreact", "dataset")
class ECReact(Brenda):
    def create_dataset(
        self, split_group: Literal["train", "dev", "test"]
    ) -> List[dict]:

        dataset = []

        mcsa_data = self.load_mcsa_data(self.args)
        for reaction in tqdm(self.metadata_json):
            # match ec to brenda
            ec = reaction["ec"]
            if ec in self.brenda_dataset:
                key = ec
            elif ec[:3] in self.brenda_dataset:
                key = ec[:3]
            elif ec[:2] in self.brenda_dataset:
                key = ec[:2]
            elif ec[:1] in self.brenda_dataset:
                key = ec[:1]

            for ec_num, ec_dict in self.brenda_dataset.items():
                if key in ec_num:
                    protein2organism = {
                        k: v["value"] for k, v in ec_dict["organisms"].items()
                    }
                    for _, p in ec_dict.get("proteins", {}).items():
                        proteins = [a["accessions"][0] for a in p]
                        for uniprotid in proteins:
                            if uniprotid in self.brenda_proteins:
                                sequence = self.brenda_proteins[uniprotid]["sequence"]
                                residues = self.get_uniprot_residues(
                                    mcsa_data, sequence, ec
                                )

                                sample = {
                                    "protein_id": uniprotid,
                                    "sequence": sequence,
                                    "reactants": rs,
                                    "products": ps,
                                    "ec": ec,
                                    "organism": protein2organism[protein],
                                    "reaction_string": ".".join(rs)
                                    + ">>"
                                    + ".".join(ps),
                                    "sample_id": sample_id,
                                    "residues": residues["residues"],
                                    "residue_mask": residues["residue_mask"],
                                    "has_residues": residues["has_residues"],
                                    "residue_positions": residues["residue_positions"],
                                }
                                dataset.append(sample)

        return dataset


@register_object("ecreact+orgos", "dataset")
class ECReact(Brenda):
    def create_dataset(
        self, split_group: Literal["train", "dev", "test"]
    ) -> List[dict]:

        mcsa_data = self.load_mcsa_data(self.args)
        for reaction in tqdm(self.metadata_json):
            # get EC
            # map to brenda
            pass
        return
=======
>>>>>>> 1b2caa25
<|MERGE_RESOLUTION|>--- conflicted
+++ resolved
@@ -15,12 +15,8 @@
 import warnings
 import hashlib
 from frozendict import frozendict
-<<<<<<< HEAD
 import copy
-=======
-import copy 
 from rich import print as rprint
->>>>>>> 1b2caa25
 
 CHEBI_DB = json.load(open("/Mounts/rbg-storage1/datasets/Metabo/chebi_db.json", "r"))
 
@@ -87,7 +83,6 @@
         self.mcsa_biomolecules = json.load(open(args.mcsa_biomolecules_path, "r"))
         self.mcsa_curated_data = json.load(open(args.mcsa_file_path, "r"))
         if not args.assign_splits:
-            self.to_split = None
             rprint("[magenta]WARNING: `assign_splits` = False[/magenta]")
 
     def assign_splits(self, metadata_json, split_probs, seed=0) -> None:
@@ -640,19 +635,20 @@
 
     def skip_sample(self, sample, sequence_smiles2y, split_group) -> bool:
         # check right split
-        if self.args.split_type == "sequence":
-            if self.to_split[sample["protein_id"]] != split_group:
-                return True
-
-        if self.args.split_type == "ec":
-            if self.to_split[sample["ec"]] != split_group:
-                return True
-
-        if self.args.split_type == "random" and hasattr(self, "to_split"):
-            seq = sample["sequence"]
-            smi = sample["smiles"]
-            if self.to_split[f"{seq}{smi}"] != split_group:
-                return True
+        if hasattr(self, "to_split"):
+            if self.args.split_type == "sequence":
+                if self.to_split[sample["protein_id"]] != split_group:
+                    return True
+
+            if self.args.split_type == "ec":
+                if self.to_split[sample["ec"]] != split_group:
+                    return True
+
+            if self.args.split_type == "random":
+                seq = sample["sequence"]
+                smi = sample["smiles"]
+                if self.to_split[f"{seq}{smi}"] != split_group:
+                    return True
 
         # check if sample has mol
         if sample["smiles"] is None:
@@ -869,8 +865,9 @@
 
     def skip_sample(self, sample, split_group) -> bool:
         # check right split
-        if self.to_split[sample["protein_id"]] != split_group:
-            return True
+        if hasattr(self, "to_split"):
+            if self.to_split[sample["protein_id"]] != split_group:
+                return True
 
         # if sequence is unknown
         if sample["sequence"] is None:
@@ -1039,7 +1036,7 @@
 
     def skip_sample(self, sample, split_group) -> bool:
         # check right split
-        if self.to_split is not None:
+        if hasattr(self, "to_split"):
             if self.args.split_type == "sequence":
                 if self.to_split[sample["protein_id"]] != split_group:
                     return True
@@ -1233,7 +1230,7 @@
 
     def skip_sample(self, sample, split_group) -> bool:
         # check right split
-        if self.to_split is not None:
+        if hasattr(self, "to_split"):
             if self.args.split_type == "sequence":
                 if self.to_split[sample["protein_id"]] != split_group:
                     return True
@@ -1254,77 +1251,4 @@
         if sample["sequence"] is None:
             return True
 
-        return False
-<<<<<<< HEAD
-
-
-@register_object("ecreact", "dataset")
-class ECReact(Brenda):
-    def create_dataset(
-        self, split_group: Literal["train", "dev", "test"]
-    ) -> List[dict]:
-
-        dataset = []
-
-        mcsa_data = self.load_mcsa_data(self.args)
-        for reaction in tqdm(self.metadata_json):
-            # match ec to brenda
-            ec = reaction["ec"]
-            if ec in self.brenda_dataset:
-                key = ec
-            elif ec[:3] in self.brenda_dataset:
-                key = ec[:3]
-            elif ec[:2] in self.brenda_dataset:
-                key = ec[:2]
-            elif ec[:1] in self.brenda_dataset:
-                key = ec[:1]
-
-            for ec_num, ec_dict in self.brenda_dataset.items():
-                if key in ec_num:
-                    protein2organism = {
-                        k: v["value"] for k, v in ec_dict["organisms"].items()
-                    }
-                    for _, p in ec_dict.get("proteins", {}).items():
-                        proteins = [a["accessions"][0] for a in p]
-                        for uniprotid in proteins:
-                            if uniprotid in self.brenda_proteins:
-                                sequence = self.brenda_proteins[uniprotid]["sequence"]
-                                residues = self.get_uniprot_residues(
-                                    mcsa_data, sequence, ec
-                                )
-
-                                sample = {
-                                    "protein_id": uniprotid,
-                                    "sequence": sequence,
-                                    "reactants": rs,
-                                    "products": ps,
-                                    "ec": ec,
-                                    "organism": protein2organism[protein],
-                                    "reaction_string": ".".join(rs)
-                                    + ">>"
-                                    + ".".join(ps),
-                                    "sample_id": sample_id,
-                                    "residues": residues["residues"],
-                                    "residue_mask": residues["residue_mask"],
-                                    "has_residues": residues["has_residues"],
-                                    "residue_positions": residues["residue_positions"],
-                                }
-                                dataset.append(sample)
-
-        return dataset
-
-
-@register_object("ecreact+orgos", "dataset")
-class ECReact(Brenda):
-    def create_dataset(
-        self, split_group: Literal["train", "dev", "test"]
-    ) -> List[dict]:
-
-        mcsa_data = self.load_mcsa_data(self.args)
-        for reaction in tqdm(self.metadata_json):
-            # get EC
-            # map to brenda
-            pass
-        return
-=======
->>>>>>> 1b2caa25
+        return False