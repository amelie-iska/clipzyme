from typing import List, Literal
from nox.utils.registry import register_object
from nox.datasets.abstract import AbstractDataset
from nox.utils.pyg import from_smiles
from nox.utils.smiles import get_rdkit_feature
from nox.utils.amino_acids import AA_TO_SMILES
<<<<<<< HEAD
from nox.utils.proteins import get_protein_graphs_from_path
=======
from nox.utils.reactions import get_atom_mapped_reaction
>>>>>>> f6a2e7df
from tqdm import tqdm
import torch
import numpy as np
from collections import defaultdict, Counter
import argparse
import json
import os
from rxn.chemutils.smiles_randomization import randomize_smiles_rotated
import traceback, warnings
import hashlib
from frozendict import frozendict
import copy
from rich import print as rprint
from nox.utils.messages import METAFILE_NOTFOUND_ERR, LOAD_FAIL_MSG

CHEBI_DB = json.load(open("/Mounts/rbg-storage1/datasets/Metabo/chebi_db.json", "r"))


def add_mcsa_data(
    protein2enzymatic_residues,
    mcsa_curated_proteins,
    sequence,
    uniprot,
    ec,
    reactants,
    products,
    amino_acid,
    resid,
    is_reference,
):
    # add residue and sequence information
    if sequence not in protein2enzymatic_residues:
        protein2enzymatic_residues[sequence] = {
            ec: {
                "residues": [],
                "reactants": reactants,
                "products": products,
            },
            "sequence": sequence,
            "uniprot": uniprot,
        }

    if ec not in protein2enzymatic_residues[sequence]:
        protein2enzymatic_residues[sequence][ec] = {
            "residues": [],
            "reactants": reactants,
            "products": products,
        }

    sample = frozendict(
        {
            "residue": amino_acid,
            "residue_id": resid - 1,
            "ec": ec,
            "is_reference": is_reference,
        }
    )

    if sample not in protein2enzymatic_residues[sequence][ec]["residues"]:
        protein2enzymatic_residues[sequence][ec]["residues"].append(sample)

    if is_reference and not (sequence in mcsa_curated_proteins):
        mcsa_curated_proteins[sequence] = True  # store as dict for faster lookup
    return protein2enzymatic_residues, mcsa_curated_proteins


class Brenda(AbstractDataset):
    def load_dataset(self, args: argparse.ArgumentParser) -> None:
        super().load_dataset(args)
        self.metadata_json = self.metadata_json["data"]
        del self.metadata_json["spontaneous"]
        self.brenda_smiles = json.load(
            open(f"{os.path.dirname(args.dataset_file_path)}/brenda_smiles.json", "r")
        )
        self.brenda_proteins = json.load(
            open(f"{os.path.dirname(args.dataset_file_path)}/brenda_proteins.json", "r")
        )

    def assign_splits(self, dataset, split_probs, seed=0) -> None:
        """
        Assigns each sample to a split group based on split_probs
        """
        # get all samples
        rprint("Generating dataset in order to assign splits...")

        self.to_split = {}

        # set seed
        np.random.seed(seed)

        # assign groups
        if self.args.split_type in ["sequence", "ec", "product"]:

            if self.args.split_type == "sequence":
                # split based on uniprot_id
                samples = [s["protein_id"] for s in dataset]

            elif self.args.split_type == "ec":
                # split based on ec number
                samples = [s["ec"] for s in dataset]

                # option to change level of ec categorization based on which to split
                samples = [
                    ".".join(e.split(".")[: self.args.ec_level + 1]) for e in samples
                ]

            elif self.args.split_type == "product":
                # split by reaction product (splits share no products)
                if any(len(s["products"]) > 1 for s in dataset):
                    raise NotImplementedError(
                        "Product split not implemented for multi-products"
                    )

                samples = [p for s in dataset for p in s["products"]]

            samples = sorted(list(set(samples)))
            np.random.shuffle(samples)
            split_indices = np.cumsum(np.array(split_probs) * len(samples)).astype(int)
            split_indices = np.concatenate([[0], split_indices])

            for i in range(len(split_indices) - 1):
                self.to_split.update(
                    {
                        sample: ["train", "dev", "test"][i]
                        for sample in samples[split_indices[i] : split_indices[i + 1]]
                    }
                )

        # random splitting
        elif self.args.split_type == "random":

            for sample in dataset:
                seq = sample["sequence"]
                smi = sample["smiles"]
                self.to_split.update(
                    {
                        f"{seq}{smi}": np.random.choice(
                            ["train", "dev", "test"], p=split_probs
                        )
                    }
                )
        else:
            raise ValueError("Split type not supported")

    def get_proteinid_to_uniprot(self, ec_dict):

        proteinid2all_uniprot = {
            k: v[0]["accessions"] for k, v in ec_dict["proteins"].items()
        }
        proteinid2uniprot = {}
        for pid, uniprots in proteinid2all_uniprot.items():
            if len(uniprots) == 1:
                proteinid2uniprot[pid] = uniprots[0]
            else:
                if self.args.allow_multi_uniprots:
                    # if want to use with accessions that have multi uniprot ids, check if one of them self.brenda_proteins
                    uniprot_sequences = [
                        (uniprot, self.brenda_proteins.get(uniprot, None))
                        for uniprot in uniprots
                    ]
                    uniprot_sequences = [
                        x for x in uniprot_sequences if x[-1] is not None
                    ]
                    if len(uniprot_sequences) == 1:
                        proteinid2uniprot[pid] = uniprot_sequences[0][0]
                    elif len(set([x[-1] for x in uniprot_sequences])) == 1:
                        proteinid2uniprot[pid] = uniprot_sequences[0][0]
                    else:
                        continue

        return proteinid2uniprot

    def load_mcsa_data(self, args: argparse.ArgumentParser) -> dict:
        """Loads MCSA data

        Args:
            args (argparse.ArgumentParser): arguments

        Returns:
            dict: MCSA data {uniprot_id: {ec: [ residues ], sequence = ""}}
        """

        mcsa_biomolecules = json.load(open(args.mcsa_biomolecules_path, "r"))
        mcsa_curated_data = json.load(open(args.mcsa_file_path, "r"))

        # load data
        pdb2uniprot = json.load(open(args.mcsa_pdb_to_uniprots, "r"))
        mcsa_homologs = json.load(open(args.mcsa_homologs_file_path, "r"))
        mcsa_molecules = mcsa_biomolecules["molecules"]
        mcsa_proteins = mcsa_biomolecules["proteins"]

        # to store reference proteins and not add them twice when processing homologs
        mcsa_curated_proteins = {}
        protein2enzymatic_residues = {}
        for entry in tqdm(mcsa_curated_data, desc="Processing M-CSA data"):
            # all_ecs has length of 1
            ec = entry["all_ecs"][0]

            # reaction
            reaction = entry["reaction"]["compounds"]
            reactants = [
                mcsa_molecules[c["chebi_id"]].get("SMILES", None)
                for c in reaction
                if (mcsa_molecules[c["chebi_id"]]) and (c["type"] == "reactant")
            ]
            products = [
                mcsa_molecules[c["chebi_id"]].get("SMILES", None)
                for c in reaction
                if (mcsa_molecules[c["chebi_id"]]) and (c["type"] == "product")
            ]

            # get reference (curated) uniprot data
            for residue in entry["residues"]:

                # loop over uniprot sequences
                for seq in residue["residue_sequences"]:
                    uniprot = seq["uniprot_id"]
                    resid = seq["resid"]  # residue position
                    amino_acid = seq["code"]  # residue 3-letter code

                    if any(k in ["", None] for k in [uniprot, resid]):
                        continue

                    if not mcsa_proteins.get(uniprot, False):
                        continue

                    if not mcsa_proteins[uniprot].get(uniprot, False):
                        continue

                    sequence = mcsa_proteins[uniprot][uniprot]["sequence"]  # sequence

                    protein2enzymatic_residues, mcsa_curated_proteins = add_mcsa_data(
                        protein2enzymatic_residues,
                        mcsa_curated_proteins,
                        sequence,
                        uniprot,
                        ec,
                        reactants,
                        products,
                        amino_acid,
                        resid,
                        is_reference=True,
                    )

                # loop over pdb chains
                for chain in residue["residue_chains"]:
                    pdb = chain["pdb_id"]
                    assembly = chain.get("assembly", None)

                    for uniprot_dict in pdb2uniprot.get(pdb, []):
                        uniprot = uniprot_dict["uniprot"]
                        assembly_name = f"{uniprot}-{assembly}"
                        if assembly is None:
                            assembly_name = uniprot

                        resid = chain["resid"]  # residue position
                        amino_acid = chain["code"]  # residue 3-letter code

                        if any(k in ["", None] for k in [uniprot, resid]):
                            continue

                        if not mcsa_proteins.get(uniprot, False):
                            continue

                        if not mcsa_proteins[uniprot].get(assembly_name, False):
                            continue

                        sequence = mcsa_proteins[uniprot][assembly_name][
                            "sequence"
                        ]  # sequence

                        (
                            protein2enzymatic_residues,
                            mcsa_curated_proteins,
                        ) = add_mcsa_data(
                            protein2enzymatic_residues,
                            mcsa_curated_proteins,
                            sequence,
                            assembly_name,
                            ec,
                            reactants,
                            products,
                            amino_acid,
                            resid,
                            is_reference=True,
                        )

            # process homologs in similar fashion
            homologs = [m for m in mcsa_homologs if m["mcsa_id"] == entry["mcsa_id"]]

            # add homologs to dataset
            for homolog_residues in homologs:

                for homolog_entry in homolog_residues["residue_sequences"]:
                    uniprot = homolog_entry["uniprot_id"]
                    resid = homolog_entry["resid"]
                    amino_acid = homolog_entry["code"]

                    if any(k in ["", None] for k in [uniprot, resid]):
                        continue

                    if not mcsa_proteins.get(uniprot, False):
                        continue

                    if not mcsa_proteins[uniprot].get(uniprot, False):
                        continue

                    sequence = mcsa_proteins[uniprot][uniprot]["sequence"]  # sequence

                    is_reference = sequence in mcsa_curated_proteins
                    if is_reference:
                        continue  # skip reference entry, already added above (would not need above if homologs contained all references)

                    protein2enzymatic_residues, mcsa_curated_proteins = add_mcsa_data(
                        protein2enzymatic_residues,
                        mcsa_curated_proteins,
                        sequence,
                        uniprot,
                        ec,
                        reactants,
                        products,
                        amino_acid,
                        resid,
                        is_reference=False,
                    )

                for assembly_entry in homolog_residues["residue_chains"]:
                    assembly = assembly_entry["assembly"]
                    pdb = chain["pdb_id"]

                    for uniprot_dict in pdb2uniprot.get(pdb, []):
                        uniprot = uniprot_dict["uniprot"]

                        assembly_name = f"{uniprot}-{assembly}"
                        if assembly is None:
                            assembly_name = uniprot

                        resid = chain["resid"]  # residue position
                        amino_acid = chain["code"]  # residue 3-letter code

                        if any(k in ["", None] for k in [uniprot, resid]):
                            continue

                        if not mcsa_proteins.get(uniprot, False):
                            continue

                        if not mcsa_proteins[uniprot].get(assembly_name, False):
                            continue

                        sequence = mcsa_proteins[uniprot][assembly_name][
                            "sequence"
                        ]  # sequence

                        is_reference = sequence in mcsa_curated_proteins
                        if is_reference:
                            continue  # skip reference entry, already added above (would not need above if homologs contained all references)

                        (
                            protein2enzymatic_residues,
                            mcsa_curated_proteins,
                        ) = add_mcsa_data(
                            protein2enzymatic_residues,
                            mcsa_curated_proteins,
                            sequence,
                            assembly_name,
                            ec,
                            reactants,
                            products,
                            amino_acid,
                            resid,
                            is_reference=False,
                        )

        return protein2enzymatic_residues

    def get_smiles(self, substrate):
        substrate_data = self.brenda_smiles.get(substrate, None)
        if substrate_data is None:
            return

        if substrate_data.get("chebi_data", False):

            if substrate_data["chebi_data"].get("SMILES", False):
                smi = substrate_data["chebi_data"]["SMILES"]
                if isinstance(substrate_data["chebi_data"]["SMILES"], str) and (
                    len(smi) > 0
                ):
                    return smi

            if isinstance(substrate_data["chebi_data"]["SMILES"], list):
                has_smiles = [
                    "<SMILES>" in l
                    for l in substrate_data["chebi_data"].get("InChIKey", [])
                ]
                if any(has_smiles):
                    smi = substrate_data["chebi_data"]["InChIKey"][
                        has_smiles.index(1) + 1
                    ]
                    return smi

            return substrate_data["chebi_data"].get("SMILES", None)

        elif substrate_data.get("pubchem_data", False):
            if isinstance(substrate_data["pubchem_data"], dict):
                return substrate_data["pubchem_data"].get("CanonicalSMILES", None)
            elif isinstance(substrate_data["pubchem_data"], list):
                return substrate_data["pubchem_data"][0].get("CanonicalSMILES", None)
            else:
                raise NotImplementedError
        return

    @staticmethod
    def add_args(parser) -> None:
        """Add class specific args

        Args:
            parser (argparse.ArgumentParser): argument parser
        """
        super(Brenda, Brenda).add_args(parser)

        parser.add_argument(
            "--rdkit_features_name",
            type=str,
            default="rdkit_fingerprint",
            help="name of rdkit features to use",
        )
        parser.add_argument(
            "--enzyme_property",
            type=str,
            default=None,
            help="name of enzyme properties to use",
        )
        parser.add_argument(
            "--randomize_order_in_reaction",
            action="store_true",
            default=False,
            help="Permute smiles in reactants and in products as augmentation",
        )
        parser.add_argument(
            "--use_random_smiles_representation",
            action="store_true",
            default=False,
            help="Use non-canonical representation of smiles as augmentation",
        )
        parser.add_argument(
            "--use_residues_in_reaction",
            action="store_true",
            default=False,
            help="Use residues as part of reaction string",
        )
        parser.add_argument(
            "--ec_level",
            type=int,
            default=3,
            choices=[0, 1, 2, 3],
            help="EC level to use (e.g., ec_level 1 of '1.2.3.1' -> '1.2')",
        )
        parser.add_argument(
            "--deduplicate_reactions",
            action="store_true",
            default=False,
            help="Create reaction dataset of unique chemical reactions. Used to skip same reaction for different proteins",
        )
        parser.add_argument(
            "--mcsa_file_path",
            type=str,
            default="/Mounts/rbg-storage1/datasets/Enzymes/MCSA/entries.json",
            help="M-CSA entries data",
        )
        parser.add_argument(
            "--mcsa_homologs_file_path",
            type=str,
            default="/Mounts/rbg-storage1/datasets/Enzymes/MCSA/homologues_residues.json",
            help="M-CSA homologues entries data",
        )
        parser.add_argument(
            "--mcsa_biomolecules_path",
            type=str,
            default="/Mounts/rbg-storage1/datasets/Enzymes/MCSA/mcsa_biomolecules.json",
            help="M-CSA biomolecules metadata",
        )
        parser.add_argument(
            "--mcsa_pdb_to_uniprots",
            type=str,
            default="/Mounts/rbg-storage1/datasets/Enzymes/MCSA/pdb2uniprotlite.json",
            help="M-CSA biomolecules metadata",
        )
        parser.add_argument(
            "--mcsa_skip_unk_smiles",
            action="store_true",
            default=False,
            help="Skip entries with unknown smiles",
        )
        parser.add_argument(
            "--precomputed_esm_features_dir",
            type=str,
            default=None,
            help="directory with precomputed esm features for computation efficiency",
        )
        parser.add_argument(
            "--max_protein_length",
            type=int,
            default=None,
            help="skip proteins longer than max_protein_length",
        )
        parser.add_argument(
            "--atom_map_reactions",
            action="store_true",
            default=False,
            help="if atom map the reaction",
        )
        parser.add_argument(
            "--bonds_not_as_doubles",
            action="store_true",
            default=False,
            help="bond type for mapping",
        )
        parser.add_argument(
            "--max_reactant_size",
            type=int,
            default=None,
            help="maximum reactant size",
        )
        parser.add_argument(
            "--max_product_size",
            type=int,
            default=None,
            help="maximum reactant size",
        )
        parser.add_argument(
            "--topk_substrates_to_remove",
            type=int,
            default=None,
            help="remove common substrates",
        )

    @staticmethod
    def set_args(args) -> None:
        super(Brenda, Brenda).set_args(args)
        args.dataset_file_path = (
            "/Mounts/rbg-storage1/datasets/Enzymes/Brenda/brenda_2022_2_mapped.json"
        )


@register_object("brenda_constants", "dataset")
class BrendaConstants(Brenda):
    def create_dataset(
        self, split_group: Literal["train", "dev", "test"]
    ) -> List[dict]:

        samples = []
        for ec, ec_dict in tqdm(self.metadata_json.items(), desc="Creating dataset"):
            if not ec_dict.get("proteins", False):
                continue

            proteinid2uniprot = {
                k: v[0]["accessions"] for k, v in ec_dict["proteins"].items()
            }
            protein2organism = (
                {k: v["value"] for k, v in ec_dict["organisms"].items()}
                if "organisms" in ec_dict
                else {}
            )

            for entry in ec_dict.get(self.args.enzyme_property, []):
                proteins = entry.get("proteins", [])

                substrate = entry.get("value", None)

                for protein in proteins:

                    protein_ids = proteinid2uniprot[protein]
                    if isinstance(protein_ids, str):
                        protein_ids = [protein_ids]
                    organism = protein2organism[protein].replace(" ", "_")

                    if "min_value" in entry and "max_value" in entry:
                        if not self.args.use_mean_labels:
                            value = (
                                entry["min_value"],
                                entry["max_value"],
                            )
                        else:
                            value = np.mean(
                                [
                                    entry["min_value"],
                                    entry["max_value"],
                                ]
                            )
                    elif not "num_value" in entry:
                        if "min_value" in entry:
                            value = entry["min_value"]
                        elif "max_value" in entry:
                            value = entry["max_value"]
                        else:
                            print("Skipped because no value found for entry ", entry)
                            continue
                    else:
                        value = entry["num_value"]

                    for protein_id in protein_ids:
                        sample = {
                            "sequence": self.brenda_proteins[protein_id]["sequence"],
                            "protein_id": protein_id,
                            "y": self.get_label(value, self.args.enzyme_property),
                            "sample_id": f"org{organism.lower()}_ec{ec}_prot{protein_id}",
                            "ec": ec,
                            "organism": organism,
                        }

                        if substrate:
                            sample[
                                "sample_id"
                            ] = f"{sample['sample_id']}_substrate{substrate}"
                            sample["substrate"] = substrate
                            smiles = self.get_smiles(substrate)
                            if smiles:
                                try:
                                    mol_datapoint = from_smiles(smiles)
                                    mol_datapoint.rdkit_features = torch.tensor(
                                        get_rdkit_feature(
                                            smiles, method=self.args.rdkit_features_name
                                        )
                                    )
                                    sample["mol"] = mol_datapoint
                                except:
                                    print(
                                        "Skipped sample because could not convert smiles to RDKit Mol"
                                    )
                                    continue
                            sample["smiles"] = smiles

                        samples.append(sample)

        # map (sequence, smile) pairs to list of labels
        seq_smi_2_y = defaultdict(list)
        for sample in samples:
            seq_smi_2_y[f"{sample['sequence']}{sample['smiles']}"].append(sample["y"])

        # filter through dataset
        dataset = []
        samples_added = set()
        for sample in samples:
            if self.skip_sample(sample, seq_smi_2_y, split_group):
                continue

            if self.args.use_mean_labels:
                # it is was not necessary for kcat_km
                seq = sample["sequence"]
                smi = sample["smiles"]
                # keep track of samples added to avoid duplicates

                # either have multiple same samples with different labels
                # each identical sample could either have a numpy array label or a float label
                different_labels_bool = any(
                    not np.array_equal(i, seq_smi_2_y[f"{seq}{smi}"][0])
                    if isinstance(i, np.ndarray)
                    else i != seq_smi_2_y[f"{seq}{smi}"][0]
                    for i in seq_smi_2_y[f"{seq}{smi}"]
                )
                # or I have a multi-label label (ie range)
                multiple_labels_bool = (
                    not isinstance(sample["y"], float) and len(sample["y"]) > 1
                ) or (isinstance(sample["y"], np.ndarray) and len(sample["y"]) > 1)

                # if I have already added this sample, skip it
                if f"{seq}{smi}" in samples_added:
                    continue

                if different_labels_bool or multiple_labels_bool:
                    # in which case mean the labels
                    labels = []
                    for i in seq_smi_2_y[f"{seq}{smi}"]:
                        if isinstance(i, np.ndarray):
                            labels.append(np.mean(i))
                        elif (
                            not isinstance(i, float) and len(i) > 1
                        ):  # probably a tuple
                            labels.append(np.mean(i))
                        else:
                            labels.append(i)  # label is just a float
                    sample["y"] = float(np.mean(labels))

                samples_added.add(f"{seq}{smi}")

            dataset.append(sample)

        return dataset

    def skip_sample(self, sample, sequence_smiles2y, split_group) -> bool:
        # check if sample has mol
        if sample["smiles"] is None:
            # print("Skipped sample because SMILE is None")
            return True

        # if sequence is unknown
        if sample["sequence"] is None:
            print("Skipped sample because Sequence is None")
            return True

        # check if multiple sequences
        # if len(sample["sequence"]) > 1: # each sample is a single sequence
        # return True

        # check either all labels are multi value or single value
        if self.args.enzyme_property == "turnover_number":
            if not self.args.use_mean_labels and (
                isinstance(sample["y"], np.ndarray) or isinstance(sample["y"], tuple)
            ):  # for kcat_km, y is should have one value
                print("Skipped sample because y is multi value")
                return True
        elif self.args.enzyme_property == "km_value":
            raise NotImplementedError
        elif self.args.enzyme_property == "ph_optimum":
            raise NotImplementedError
        elif self.args.enzyme_property == "specific_activity":
            raise NotImplementedError
        elif self.args.enzyme_property == "temperature_optimum":
            raise NotImplementedError
        elif self.args.enzyme_property == "isoelectric_point":
            raise NotImplementedError
        elif self.args.enzyme_property == "ki_value":
            raise NotImplementedError
        elif self.args.enzyme_property == "ic50":
            raise NotImplementedError
        elif self.args.enzyme_property == "kcat_km":
            if not self.args.use_mean_labels and (
                isinstance(sample["y"], np.ndarray) or isinstance(sample["y"], tuple)
            ):  # for kcat_km, y is should have one value
                print("Skipped sample because y is multi value")
                return True
        elif self.args.enzyme_property == "ph_stability":
            raise NotImplementedError
        elif self.args.enzyme_property == "temperature_stability":
            raise NotImplementedError
        elif self.args.enzyme_property == "ph_range":
            raise NotImplementedError
        elif self.args.enzyme_property == "temperature_range":
            raise NotImplementedError
        elif self.args.enzyme_property == "localization":
            raise NotImplementedError
        elif self.args.enzyme_property == "tissue":
            raise NotImplementedError

        # check contradictory values TODO
        if not self.args.use_mean_labels:
            smi = sample["smiles"]
            seq = sample["sequence"]
            if any(
                not np.array_equal(i, sequence_smiles2y[f"{seq}{smi}"][0])
                if isinstance(i, np.ndarray)
                else i != sequence_smiles2y[f"{seq}{smi}"][0]
                for i in sequence_smiles2y[f"{seq}{smi}"]
            ):
                print("Skipped sample because of contradictory values")
                return True

        return False

    def get_split_group_dataset(self, processed_dataset, split_group: str):
        dataset = []
        for sample in processed_dataset:
            # check right split
            if self.args.split_type == "sequence":
                if self.to_split[sample["protein_id"]] != split_group:
                    continue

            if self.args.split_type == "ec":
                if self.to_split[sample["ec"]] != split_group:
                    continue

            if self.args.split_type == "random":
                seq = sample["sequence"]
                smi = sample["smiles"]
                if self.to_split[f"{seq}{smi}"] != split_group:
                    continue

            dataset.append(sample)

        return dataset

    def __getitem__(self, index):
        """
        Fetch single sample from dataset

        Args:
            index (int): random index of sample from dataset

        Returns:
            sample (dict): a sample
        """
        sample = self.dataset[index]
        if self.args.generate_3d_graphs:
            sample, data_params = get_protein_graphs_from_path([sample], self.args)
        try:
            return sample
        except Exception:
            warnings.warn(
                LOAD_FAIL_MSG.format(sample["sample_id"], traceback.print_exc())
            )

    @staticmethod
    def set_args(args) -> None:
        super(BrendaConstants, BrendaConstants).set_args(args)
        if args.enzyme_property == "turnover_number":
            args.num_classes = 1
        elif args.enzyme_property == "km_value":
            raise NotImplementedError
        elif args.enzyme_property == "ph_optimum":
            raise NotImplementedError
        elif args.enzyme_property == "specific_activity":
            raise NotImplementedError
        elif args.enzyme_property == "temperature_optimum":
            raise NotImplementedError
        elif args.enzyme_property == "isoelectric_point":
            raise NotImplementedError
        elif args.enzyme_property == "ki_value":
            raise NotImplementedError
        elif args.enzyme_property == "ic50":
            raise NotImplementedError
        elif args.enzyme_property == "kcat_km":
            args.num_classes = 1
        elif args.enzyme_property == "ph_stability":
            raise NotImplementedError
        elif args.enzyme_property == "temperature_stability":
            raise NotImplementedError
        elif args.enzyme_property == "ph_range":
            raise NotImplementedError
        elif args.enzyme_property == "temperature_range":
            raise NotImplementedError
        elif args.enzyme_property == "localization":
            raise NotImplementedError
        elif args.enzyme_property == "tissue":
            raise NotImplementedError

    def get_label(self, value, property_name):
        # TODO - can values be 0?
        if property_name == "turnover_number":
            return np.log2(value)
        elif property_name == "km_value":
            return np.log2(value)
        elif property_name == "ph_optimum":
            return value
        elif property_name == "specific_activity":
            return np.log2(value)
        elif property_name == "temperature_optimum":
            return value
        elif property_name == "isoelectric_point":
            return value
        elif property_name == "ki_value":
            return np.log2(value)
        elif property_name == "ic50":
            return np.log2(value)
        elif property_name == "kcat_km":
            return np.log2(value)
        elif property_name == "ph_stability":
            return value
        elif property_name == "temperature_stability":
            return (value - 55) / 24  # z-score
        elif property_name == "ph_range":
            return np.array(value)
        elif property_name == "temperature_range":
            return np.array(value)
        elif property_name == "localization":
            raise NotImplementedError
        elif property_name == "tissue":
            raise NotImplementedError
        raise ValueError(f"Property {property_name} not supported")

    @property
    def SUMMARY_STATEMENT(self) -> None:
        """
        Prints summary statement with dataset stats
        """
        summary = f"\n{self.split_group} dataset for {self.args.enzyme_property} property contains {len(self.dataset)} samples"
        return summary

    @staticmethod
    def add_args(parser) -> None:
        """Add class specific args

        Args:
            parser (argparse.ArgumentParser): argument parser
        """
        super(BrendaConstants, BrendaConstants).add_args(parser)
        parser.add_argument(
            "--use_mean_labels",
            action="store_true",
            default=False,
            help="If labels have more than one value, or multiple samples have different labels, use the mean",
        )
        parser.add_argument(
            "--generate_3d_graphs",
            action="store_true",
            default=False,
            help="Generate 3D graphs from protein sequences",
        )
        parser.add_argument(
            "--protein_cache_path",
            type=str,
            default="/Mounts/rbg-storage1/datasets/Metabo/Brenda/cache",
            help="Path to cache protein graphs",
        )
        parser.add_argument(
            "--protein_resolution",
            type=str,
            default="residue",
            help="Resolution of protein graphs",
        )
        parser.add_argument(
            "--debug",
            action="store_true",
            default=False,
            help="For debugging purposes, appends debug to cache paths",
        )
        parser.add_argument(
            "--no_graph_cache",
            action="store_true",
            default=False,
            help="Skip caching graphs",
        )
        parser.add_argument(
            "--knn_size",
            type=int,
            default=20,
            help="Number of nearest neighbors to use for graph construction",
        )


@register_object("brenda_ec", "dataset")
class BrendaEC(Brenda):
    def load_dataset(self, args: argparse.ArgumentParser) -> None:
        super().load_dataset(args)
        ecs = list(self.metadata_json.keys())
        ecs = sorted(
            list(set([".".join(e.split(".")[: self.args.ec_level + 1]) for e in ecs]))
        )
        self.ec2class = {ec: i for i, ec in enumerate(ecs)}
        args.num_classes = len(ecs)

    def create_dataset(
        self, split_group: Literal["train", "dev", "test"]
    ) -> List[dict]:
        # map uniprot to EC number (or sub-EC number)
        uniprot2ec = defaultdict(list)
        for ec, ec_dict in tqdm(
            self.metadata_json.items(), desc="Iterating over Brenda"
        ):
            if not ec_dict.get("proteins", False):
                continue

            ec_task = ".".join(ec.split(".")[: self.args.ec_level + 1])

            for k, v in ec_dict["proteins"].items():
                for pid in v[0]["accessions"]:
                    uniprot2ec[pid].append(self.ec2class[ec_task])

        # create dataset of (protein, multi-task label) pairs
        dataset = []
        for protein_id, ec_list in tqdm(uniprot2ec.items(), desc="Creating dataset"):

            sample = {
                "sequence": self.brenda_proteins[protein_id]["sequence"],
                "protein_id": protein_id,
                "y": self.get_label(ec_list),
                "sample_id": f"prot{protein_id}",
            }

            if self.skip_sample(sample, split_group):
                continue

            dataset.append(sample)

        return dataset

    def get_label(self, ec_list):
        y = torch.zeros(self.args.num_classes)
        for ec in ec_list:
            y[ec] = 1
        return y

    def skip_sample(self, sample, split_group) -> bool:
        # if sequence is unknown
        if sample["sequence"] is None:
            return True

        return False

    def get_split_group_dataset(self, processed_dataset, split_group: str):
        dataset = []
        for sample in processed_dataset:
            # check right split
            if self.to_split[sample["protein_id"]] != split_group:
                continue

            dataset.append(sample)

        return dataset


@register_object("brenda_reaction", "dataset")
class BrendaReaction(Brenda):
    def create_dataset(
        self, split_group: Literal["train", "dev", "test"]
    ) -> List[dict]:

        mcsa_data = self.load_mcsa_data(self.args)

        uniprot2reactions = defaultdict(list)

        # add brenda reactions
        for ec, ec_dict in tqdm(self.metadata_json.items(), desc="Creating dataset"):

            proteinid2uniprot = (
                {k: v[0]["accessions"] for k, v in ec_dict["proteins"].items()}
                if "proteins" in ec_dict
                else {}
            )

            organism2name = (
                {k: v["value"] for k, v in ec_dict["organisms"].items()}
                if "organisms" in ec_dict
                else {}
            )

            for reaction_key in ["reaction", "natural_reaction"]:
                # reaction or natural_reaction may not exist
                if reaction_key not in ec_dict:
                    continue
                for entry in ec_dict[reaction_key]:
                    # check both produces and reactants defined
                    if not (("educts" in entry) and ("products" in entry)):
                        continue
                    # sort to check if reaction exists already
                    rs = sorted(entry["educts"])
                    ps = sorted(entry["products"])
                    reaction_string = ".".join(rs) + ">>" + ".".join(ps)

                    rs_smiles = [self.get_smiles(m) for m in rs]
                    ps_smiles = [self.get_smiles(m) for m in ps]

                    for protein in entry.get("proteins", ["unk"]):
                        for uniprotid in proteinid2uniprot.get(protein, [None]):
                            sequence = (
                                self.brenda_proteins[uniprotid]["sequence"]
                                if uniprotid is not None
                                else None
                            )

                            sample_id = hashlib.md5(
                                f"{ec}_{uniprotid}_{reaction_string}".encode()
                            ).hexdigest()

                            residues = self.get_uniprot_residues(
                                mcsa_data, sequence, ec
                            )

                            sample = {
                                "protein_id": uniprotid,
                                "sequence": sequence,
                                "reactants": rs_smiles,
                                "products": ps_smiles,
                                "ec": ec,
                                "organism": [
                                    organism2name[o] for o in entry.get("organisms", [])
                                ],
                                "reaction_string": ".".join(rs) + ">>" + ".".join(ps),
                                "sample_id": sample_id,
                                "residues": residues["residues"],
                                "residue_mask": residues["residue_mask"],
                                "has_residues": residues["has_residues"],
                                "residue_positions": residues["residue_positions"],
                                "mapped_reaction": entry.get("mapped_reaction", None),
                                "mapped_recoverable_reaction": entry.get(
                                    "mapped_recoverable_reaction", None
                                ),
                            }

                            if self.skip_sample(sample, split_group):
                                continue

                            uniprot2reactions[uniprotid].append(sample)

        # add M-CSA data not in brenda
        for sequence, uniprot_dict in tqdm(
            mcsa_data.items(), desc="Adding M-CSA reactions"
        ):
            uniprotid = uniprot_dict["uniprot"]
            if uniprotid in uniprot2reactions:
                continue

            for ec, ec_dict in uniprot_dict.items():

                if ec in ["sequence", "uniprot"]:
                    continue

                if any(
                    s in [None, []] for s in ec_dict["reactants"] + ec_dict["products"]
                ):
                    continue

                residues = self.get_uniprot_residues(mcsa_data, sequence, ec)

                rs = sorted(ec_dict["reactants"])
                ps = sorted(ec_dict["products"])

                reaction_string = ".".join(rs) + ">>" + ".".join(ps)

                sample_id = hashlib.md5(
                    f"{uniprotid}_{reaction_string}".encode()
                ).hexdigest()

                sample = {
                    "protein_id": uniprotid,
                    "sequence": uniprot_dict["sequence"],
                    "reactants": rs,
                    "products": ps,
                    "ec": ec,
                    "reaction_string": reaction_string,
                    "sample_id": sample_id,
                    "residues": residues["residues"],
                    # "residue_mask": residues["residue_mask"],
                    "residue_positions": residues["residue_positions"],
                    "has_residues": True,
                    "mapped_reaction": ec_dict.get("mapped_reaction", None),
                    "mapped_recoverable_reaction": ec_dict.get(
                        "mapped_recoverable_reaction", None
                    ),
                }

                if self.skip_sample(sample, split_group):
                    continue

                uniprot2reactions[uniprotid].append(sample)

        # make each reaction a sample
        all_reactions = set()
        dataset = []
        for uniprot, reaction_list in tqdm(
            uniprot2reactions.items(), total=len(uniprot2reactions), ncols=100
        ):
            for reaction in reaction_list:
                rxn = "{}>>{}".format(
                    ".".join(reaction["reactants"]), ".".join(reaction["products"])
                )

                if self.skip_sample(reaction, split_group):
                    continue

                # in case using reactions alone without protein information in model
                if self.args.deduplicate_reactions:
                    if rxn in all_reactions:
                        continue

                if self.args.atom_map_reactions:
                    sample["mapped_reaction"] = get_atom_mapped_reaction(rxn, self.args)

                all_reactions.add(rxn)

                dataset.append(reaction)

        return dataset

    def skip_sample(self, sample, split_group) -> bool:
        # check if sample has mol
        if any(
            s in [None, [], "?"] for s in (sample["products"] + sample["reactants"])
        ):
            return True

        return False

    def get_split_group_dataset(
        self, processed_dataset, split_group: Literal["train", "dev", "test"]
    ) -> List[dict]:
        dataset = []
        for sample in processed_dataset:
            if self.args.split_type == "sequence":
                if self.to_split[sample["protein_id"]] != split_group:
                    continue

            if self.args.split_type == "ec":
                ec = ".".join(sample["ec"].split(".")[: self.args.ec_level + 1])
                if self.to_split[ec] != split_group:
                    continue

            dataset.append(sample)

        return dataset

    def get_uniprot_residues(self, mcsa_data, sequence, ec):
        """Get residues from MCSA data

        Args:
            mcsa_data (dict): MCSA data
            sequence (str): protein sequence
            ec (str): ec number

        Returns:
            dict: {residue_mask: torch.Tensor, has_residues: torch.Tensor, residues: [smiles]}
        """
        if sequence is None:
            return {
                "residue_mask": torch.zeros(1),
                "has_residues": 0,
                "residues": [],
                "residue_positions": [],
            }

        y = torch.zeros(len(sequence))
        has_y = 0
        residues = []
        residue_pos = []
        if mcsa_data.get(sequence, False):
            if mcsa_data[sequence].get(ec, False):
                for residue_dict in mcsa_data[sequence][ec]["residues"]:
                    if (residue_dict["residue_id"] is None) or (
                        residue_dict["residue"] == ""
                    ):
                        continue
                    letter = sequence[residue_dict["residue_id"]]
                    amino_acid = AA_TO_SMILES.get(letter, None)  # consider skipping
                    y[residue_dict["residue_id"]] = 1
                    residue_pos.append(residue_dict["residue_id"])
                    residues.append(amino_acid)
                has_y = 1

        return {
            "residue_mask": y,
            "has_residues": has_y,
            "residues": residues,
            "residue_positions": residue_pos,
        }

    def __getitem__(self, index):
        sample = self.dataset[index]

        try:
            reactants, products = copy.deepcopy(sample["reactants"]), copy.deepcopy(
                sample["products"]
            )

            # incorporate sequence residues if known
            if self.args.use_residues_in_reaction:
                residues = sample["residues"]
                reactants.extend(residues)
                products.extend(residues)

            reaction = "{}>>{}".format(".".join(reactants), ".".join(products))
            # randomize order of reactants and products
            if self.args.randomize_order_in_reaction:
                np.random.shuffle(reactants)
                np.random.shuffle(products)
                reaction = "{}>>{}".format(".".join(reactants), ".".join(products))

            if self.args.use_random_smiles_representation:
                try:
                    reactants = [randomize_smiles_rotated(s) for s in reactants]
                    products = [randomize_smiles_rotated(s) for s in products]
                    reaction = "{}>>{}".format(".".join(reactants), ".".join(products))
                except:
                    pass

            item = {
                "reaction": reaction,
                "reactants": ".".join(reactants),
                "products": ".".join(products),
                "sequence": sample["sequence"],
                "ec": sample["ec"],
                "organism": sample.get("organism", "none"),
                "protein_id": sample["protein_id"],
                "sample_id": sample["sample_id"],
                "residues": ".".join(sample["residues"]),
                "residue_mask": sample["residue_mask"],
                "has_residues": sample["has_residues"],
                "residue_positions": ".".join(
                    [str(s) for s in sample["residue_positions"]]
                ),
            }

            if self.args.generate_3d_graphs:
                item["path"] = sample["path"]

            return item

        except Exception as e:
            warnings.warn(
                f"Could not load sample: {sample['sample_id']} because of exception: {e}"
            )

    @property
    def SUMMARY_STATEMENT(self) -> None:
        reactions = [
            "{}>>{}".format(".".join(d["reactants"]), ".".join(d["products"]))
            for d in self.dataset
        ]
        proteins = (
            [d["protein_id"] for d in self.dataset]
            if "protein_id" in self.dataset[0]
            else []
        )
        ecs = [d["ec"] for d in self.dataset]
        statement = f""" 
        * Number of reactions: {len(set(reactions))}
        * Number of proteins: {len(set(proteins))}
        * Number of ECs: {len(set(ecs))}
        """
        return statement


MISSING_STRUCT = set()

@register_object("mcsa", "dataset")
class MCSA(BrendaReaction):
    def create_dataset(
        self, split_group: Literal["train", "dev", "test"]
    ) -> List[dict]:

        mcsa_data = self.load_mcsa_data(self.args)

        uniprot2reactions = defaultdict(list)
        for sequence, uniprot_dict in tqdm(
            mcsa_data.items(), desc="Making M-CSA dataset"
        ):
            uniprotid = uniprot_dict["uniprot"]

            for ec, ec_dict in uniprot_dict.items():

                if ec in ["sequence", "uniprot"]:
                    continue

                residues = self.get_uniprot_residues(mcsa_data, sequence, ec)
                rs = ec_dict["reactants"]
                ps = ec_dict["products"]

                uniprot2reactions[uniprotid].append(
                    {
                        "protein_id": uniprotid,
                        "sequence": sequence,
                        "reactants": rs,
                        "products": ps,
                        "ec": ec,
                        "residues": residues["residues"],
                        "residue_mask": residues["residue_mask"],
                        "has_residues": residues["has_residues"],
                        "residue_positions": residues["residue_positions"],
                    }
                )
        # make each reaction a sample
        dataset = []
        for uniprot, reaction_list in uniprot2reactions.items():
            for reaction in reaction_list:
                if self.args.generate_3d_graphs:
                    exists = False
                    for d in ["00", "01", "02"]:
                        path = os.path.join(self.args.structures_dir, f"{d}/AF-{reaction['protein_id']}-F1-model_v4.cif")
                        if os.path.exists(path):
                            reaction["path"] = path
                            exists = True
                            break
                    if not exists:
                        reaction['path'] = None

                if self.skip_sample(reaction, split_group):
                    continue

                reaction_string = (
                    ".".join(reaction["reactants"])
                    + ">>"
                    + ".".join(reaction["products"])
                )
                reaction["reaction_string"] = reaction_string
                reaction["sample_id"] = hashlib.md5(
                    f"{uniprotid}_{reaction_string}".encode()
                ).hexdigest()
                dataset.append(reaction)

        return dataset

    def __getitem__(self, index):
        """
        Fetch single sample from dataset

        Args:
            index (int): random index of sample from dataset

        Returns:
            sample (dict): a sample
        """
        sample = super(BrendaReaction, self).__getitem__(index)
        if self.args.generate_3d_graphs:
            sample, data_params = get_protein_graphs_from_path([sample], self.args)
            if len(sample['receptor_xyz']) != len(sample['sequence']):
                return None
                
            if sample is not None:
                del sample['receptor']
                del sample['receptor_atom']
                del sample['receptor_seq']
                del sample['receptor_xyz']
        try:
            return sample
        except Exception:
            warnings.warn(
                LOAD_FAIL_MSG.format(sample["sample_id"], traceback.print_exc())
            )

    def skip_sample(self, sample, split_group) -> bool:
        # check if sample has mol
        if self.args.mcsa_skip_unk_smiles:
            if "?" in (sample["products"] + sample["reactants"]):
                return True

            if any(s in [None, []] for s in sample["reactants"] + sample["products"]):
                return True

        # if sequence is unknown
        if sample["sequence"] is None:
            return True

        if (self.args.max_protein_length is not None) and len(
            sample["sequence"]
        ) > self.args.max_protein_length:
            return True

<<<<<<< HEAD
        if self.args.generate_3d_graphs and sample['path'] is None:
            MISSING_STRUCT.add(sample["protein_id"])
            print(f"Skipped because missing structure: {sample['protein_id']}, num missing structs: {len(MISSING_STRUCT)}")
            return True

        if self.args.generate_3d_graphs:
            for char in ["B", "O", "Z", "J", "U", "X", "*"]:
                if char in sample["sequence"]:
                    print(f"Skipped because {sample['protein_id']}'s sequence contains '{char}'")
                    return True

        # check right split
        if hasattr(self, "to_split"):
=======
        return False

    def get_split_group_dataset(
        self, processed_dataset, split_group: Literal["train", "dev", "test"]
    ) -> List[dict]:
        dataset = []
        for sample in processed_dataset:
>>>>>>> f6a2e7df
            if self.args.split_type == "sequence":
                if self.to_split[sample["protein_id"]] != split_group:
                    continue

            if self.args.split_type == "ec":
                ec = ".".join(sample["ec"].split(".")[: self.args.ec_level + 1])
                if self.to_split[ec] != split_group:
                    continue

            dataset.append(sample)

        return dataset


@register_object("brenda_enzymatic_reaction", "dataset")
class BrendaEnzymeReaction(BrendaReaction):
    def skip_sample(self, sample, split_group) -> bool:
        # check if sample has mol
        if any(
            s in [None, [], "?"] for s in (sample["products"] + sample["reactants"])
        ):
            return True

        # if sequence is unknown
        if sample["sequence"] is None:
            return True

        return False

    def __getitem__(self, index):
        sample = self.dataset[index]

        try:
            reactants, products = copy.deepcopy(sample["reactants"]), copy.deepcopy(
                sample["products"]
            )

            reaction = "{}>>{}".format(".".join(reactants), ".".join(products))
            # randomize order of reactants and products
            if self.args.randomize_order_in_reaction:
                np.random.shuffle(reactants)
                np.random.shuffle(products)
                reaction = "{}>>{}".format(".".join(reactants), ".".join(products))

            if self.args.use_random_smiles_representation:
                try:
                    reactants = [randomize_smiles_rotated(s) for s in reactants]
                    products = [randomize_smiles_rotated(s) for s in products]
                    reaction = "{}>>{}".format(".".join(reactants), ".".join(products))
                except:
                    pass

            item = {
                "reaction": reaction,
                "reactants": ".".join(reactants),
                "products": ".".join(products),
                "ec": sample["ec"],
                "sample_id": sample["sample_id"],
            }

            return item

        except Exception as e:
            warnings.warn(
                f"Could not load sample: {sample['sample_id']} because of exception: {e}"
            )


@register_object("brenda_mapped_reactions", "dataset")
class BrendaMappedReaction(BrendaReaction):
    def skip_sample(self, sample, split_group) -> bool:
        # check if sample has mol
        if any(
            s in [None, [], "?"] for s in (sample["products"] + sample["reactants"])
        ):
            return True

        # if sequence is unknown
        if not sample.get("mapped_recoverable_reaction", False):
            return True

        return False


from rdkit.Chem.Scaffolds.MurckoScaffold import (
    MakeScaffoldGeneric,
    MurckoScaffoldSmilesFromSmiles,
)
from rdkit import Chem


@register_object("brenda_scaffold", "dataset")
class BrendaReaction(Brenda):
    def create_dataset(
        self, split_group: Literal["train", "dev", "test"]
    ) -> List[dict]:

        uniprot2substrates = defaultdict(set)
        all_substrates = set()
        substrate_to_scaffold = {}

        to_scaffold = lambda x: Chem.MolToSmiles(
            MakeScaffoldGeneric(Chem.MolFromSmiles(x))
        )

        for ec, ec_dict in tqdm(self.metadata_json.items(), desc="Creating dataset"):

            proteinid2uniprot = (
                {k: v[0]["accessions"] for k, v in ec_dict["proteins"].items()}
                if "proteins" in ec_dict
                else {}
            )

            for reaction_key in ["reaction", "natural_reaction"]:
                # reaction or natural_reaction may not exist
                if reaction_key not in ec_dict:
                    continue
                for entry in ec_dict[reaction_key]:
                    # check both produces and reactants defined
                    if not "educts" in entry:
                        continue

                    rs_smiles = [self.get_smiles(m) for m in entry["educts"]]

                    for protein in entry.get("proteins", []):
                        for uniprotid in proteinid2uniprot.get(protein, []):

                            sequence = self.brenda_proteins[uniprotid]["sequence"]

                            for substrate in rs_smiles:
                                sample = {
                                    "sequence": sequence,
                                    "substrate": substrate,
                                    "ec": ec,
                                }

                                if self.skip_sample(sample, split_group):
                                    continue

                                uniprot2substrates[uniprotid].add((substrate, ec))
                                all_substrates.add(substrate)
                                if substrate not in substrate_to_scaffold:
                                    try:
                                        substrate_to_scaffold[substrate] = to_scaffold(
                                            substrate
                                        )
                                    except:
                                        continue

        all_scaffolds = sorted(set(substrate_to_scaffold.values()))
        scaffold_to_class = {c: i for i, c in enumerate(all_scaffolds)}

        # make each uniprot a sample
        dataset = []
        for uniprotid, substrate_list in tqdm(
            uniprot2substrates.items(), total=len(uniprot2substrates), ncols=100
        ):
            y = np.zeros(len(scaffold_to_class))
            for s in set(s[0] for s in substrate_list):
                if substrate_to_scaffold.get(s, False):
                    y[scaffold_to_class[substrate_to_scaffold[s]]] = 1
                else:
                    continue 
            for ec in set(s[1] for s in substrate_list): 
                dataset.append({
                    "ec": ec,
                    "x": self.brenda_proteins[uniprotid]["sequence"],
                    "sequence": self.brenda_proteins[uniprotid]["sequence"],
                    "uniprotid": uniprotid,
                    "protein_id": uniprotid,
                    "y": y,
                    "sample_id": f"{uniprotid}_{ec}"
                })
        
        return dataset

    def skip_sample(self, sample, split_group) -> bool:
        # check if sample has mol
        if sample["substrate"] in [None, [], "?"]:
            return True

        if sample["sequence"] is None:
            return True

        return False

    def __getitem__(self, index):
        return self.dataset[index]

    def get_split_group_dataset(
        self, processed_dataset, split_group: Literal["train", "dev", "test"]
    ) -> List[dict]:
        dataset = []
        for sample in processed_dataset:
            if self.args.split_type == "sequence":
                if self.to_split[sample["protein_id"]] != split_group:
                    continue

            if self.args.split_type == "ec":
                ec = ".".join(sample["ec"].split(".")[: self.args.ec_level + 1])
                if self.to_split[ec] != split_group:
                    continue

            dataset.append(sample)

        return dataset

    @property
    def SUMMARY_STATEMENT(self) -> None:
        proteins = [d["uniprotid"] for d in self.dataset]
        ecs = [d["ec"] for d in self.dataset]
        statement = f""" 
        * Number of samples: {len(self.dataset)}
        * Number of scaffolds: {len(self.dataset[0]['y'])}
        * Number of proteins: {len(set(proteins))}
        * Number of ECs: {len(set(ecs))}
        """
        return statement

@register_object("brenda_substrates", "dataset")
class BrendaSubstrates(Brenda):
    def create_dataset(
        self, split_group: Literal["train", "dev", "test"]
    ) -> List[dict]:
        dataset = []

        for ec, ec_dict in tqdm(self.metadata_json.items(), desc="Creating dataset", ncols=50):

            proteinid2uniprot = (
                {k: v[0]["accessions"] for k, v in ec_dict["proteins"].items()}
                if "proteins" in ec_dict
                else {}
            )

            for reaction_key in ["reaction", "natural_reaction"]:
                # reaction or natural_reaction may not exist
                if reaction_key not in ec_dict:
                    continue
                for entry in ec_dict[reaction_key]:

                    if not ("educts" in entry):
                        continue
                
                    rs_smiles = [(m, self.get_smiles(m)) for m in entry["educts"] ]

                    for protein in entry.get("proteins", []):
                        for uniprotid in proteinid2uniprot.get(protein, []):
                            sequence = self.brenda_proteins[uniprotid]["sequence"]
                            for reactname, react in rs_smiles:
                                sample = {
                                        "protein_id": uniprotid,
                                        "sequence": sequence,
                                        "smiles": react,
                                        "ec": ec,
                                        "sample_id": f"{uniprotid}_{reactname}"

                                    }
                                if self.skip_sample(sample, split_group):
                                    continue 
                                dataset.append(sample)

        if self.args.topk_substrates_to_remove is not None:
            substrates = Counter([d['smiles'] for d in dataset]).most_common(self.args.topk_substrates_to_remove)
            common_substrates = [s[0] for s in substrates]
            dataset = [d for d in dataset if d['smiles'] not in common_substrates]

        return dataset 

    def skip_sample(self, sample, split_group) -> bool:
        # check if sample has mol
        if sample["smiles"] in [None, [], "?"]:
            return True 
        if sample["sequence"] is None:
            return True 

        if self.args.max_reactant_size is not None:
            try:
                if Chem.MolFromSmiles(sample["smiles"]).GetNumAtoms() >  self.args.max_reactant_size:
                    return True 
            except:
                pass 

        if self.args.max_protein_length is not None:
            if len(sample["sequence"]) > self.args.max_protein_length:
                return True 

        return False
    

    def get_split_group_dataset(
        self, processed_dataset, split_group: Literal["train", "dev", "test"]
    ) -> List[dict]:
        dataset = []
        for sample in processed_dataset:
            if self.args.split_type == "sequence":
                if self.to_split[sample["protein_id"]] != split_group:
                    continue

            if self.args.split_type == "ec":
                ec = ".".join(sample["ec"].split(".")[: self.args.ec_level + 1])
                if self.to_split[ec] != split_group:
                    continue

            dataset.append(sample)

        return dataset

    @property
    def SUMMARY_STATEMENT(self) -> None:
        proteins = [d["protein_id"] for d in self.dataset]
        substrates = [d["smiles"] for d in self.dataset]
        ecs = [d["ec"] for d in self.dataset]
        statement = f""" 
        * Number of samples: {len(self.dataset)}
        * Number of substrates: {len(set(substrates))}
        * Number of proteins: {len(set(proteins))}
        * Number of ECs: {len(set(ecs))}
        """
        return statement
    
    def __getitem__(self, index):
        sample = self.dataset[index]

        try:
            return sample

<<<<<<< HEAD

        return False
    
    @staticmethod
    def add_args(parser) -> None:
        """Add class specific args

        Args:
            parser (argparse.ArgumentParser): argument parser
        """
        super(MCSA, MCSA).add_args(parser)
        parser.add_argument(
            "--generate_3d_graphs",
            action="store_true",
            default=False,
            help="Generate 3D graphs from protein sequences",
        )
        parser.add_argument(
            "--structures_dir",
            type=str,
            default="/Mounts/rbg-storage1/datasets/Metabo/Brenda/pdb_structures/",
            help="Path to cache protein graphs",
        )
        parser.add_argument(
            "--protein_cache_path",
            type=str,
            default="/Mounts/rbg-storage1/datasets/Metabo/Brenda/cache",
            help="Path to cache protein graphs",
        )
        parser.add_argument(
            "--protein_resolution",
            type=str,
            default="residue",
            help="Resolution of protein graphs",
        )
        parser.add_argument(
            "--debug",
            action="store_true",
            default=False,
            help="For debugging purposes, appends debug to cache paths",
        )
        parser.add_argument(
            "--no_graph_cache",
            action="store_true",
            default=False,
            help="Skip caching graphs",
        )
        parser.add_argument(
            "--knn_size",
            type=int,
            default=20,
            help="Number of nearest neighbors to use for graph construction",
        )
        parser.add_argument(
            "--protein_dim",
            type=int,
            default=1280,
            help="Hidden ESM dimension",
        )
=======
        except Exception:
            warnings.warn(f"Could not load sample: {sample['sample_id']}")
>>>>>>> f6a2e7df
<|MERGE_RESOLUTION|>--- conflicted
+++ resolved
@@ -4,11 +4,8 @@
 from nox.utils.pyg import from_smiles
 from nox.utils.smiles import get_rdkit_feature
 from nox.utils.amino_acids import AA_TO_SMILES
-<<<<<<< HEAD
 from nox.utils.proteins import get_protein_graphs_from_path
-=======
 from nox.utils.reactions import get_atom_mapped_reaction
->>>>>>> f6a2e7df
 from tqdm import tqdm
 import torch
 import numpy as np
@@ -101,7 +98,6 @@
 
         # assign groups
         if self.args.split_type in ["sequence", "ec", "product"]:
-
             if self.args.split_type == "sequence":
                 # split based on uniprot_id
                 samples = [s["protein_id"] for s in dataset]
@@ -139,7 +135,6 @@
 
         # random splitting
         elif self.args.split_type == "random":
-
             for sample in dataset:
                 seq = sample["sequence"]
                 smi = sample["smiles"]
@@ -154,7 +149,6 @@
             raise ValueError("Split type not supported")
 
     def get_proteinid_to_uniprot(self, ec_dict):
-
         proteinid2all_uniprot = {
             k: v[0]["accessions"] for k, v in ec_dict["proteins"].items()
         }
@@ -222,7 +216,6 @@
 
             # get reference (curated) uniprot data
             for residue in entry["residues"]:
-
                 # loop over uniprot sequences
                 for seq in residue["residue_sequences"]:
                     uniprot = seq["uniprot_id"]
@@ -301,7 +294,6 @@
 
             # add homologs to dataset
             for homolog_residues in homologs:
-
                 for homolog_entry in homolog_residues["residue_sequences"]:
                     uniprot = homolog_entry["uniprot_id"]
                     resid = homolog_entry["resid"]
@@ -390,7 +382,6 @@
             return
 
         if substrate_data.get("chebi_data", False):
-
             if substrate_data["chebi_data"].get("SMILES", False):
                 smi = substrate_data["chebi_data"]["SMILES"]
                 if isinstance(substrate_data["chebi_data"]["SMILES"], str) and (
@@ -558,7 +549,6 @@
     def create_dataset(
         self, split_group: Literal["train", "dev", "test"]
     ) -> List[dict]:
-
         samples = []
         for ec, ec_dict in tqdm(self.metadata_json.items(), desc="Creating dataset"):
             if not ec_dict.get("proteins", False):
@@ -579,7 +569,6 @@
                 substrate = entry.get("value", None)
 
                 for protein in proteins:
-
                     protein_ids = proteinid2uniprot[protein]
                     if isinstance(protein_ids, str):
                         protein_ids = [protein_ids]
@@ -969,7 +958,6 @@
         # create dataset of (protein, multi-task label) pairs
         dataset = []
         for protein_id, ec_list in tqdm(uniprot2ec.items(), desc="Creating dataset"):
-
             sample = {
                 "sequence": self.brenda_proteins[protein_id]["sequence"],
                 "protein_id": protein_id,
@@ -1014,14 +1002,12 @@
     def create_dataset(
         self, split_group: Literal["train", "dev", "test"]
     ) -> List[dict]:
-
         mcsa_data = self.load_mcsa_data(self.args)
 
         uniprot2reactions = defaultdict(list)
 
         # add brenda reactions
         for ec, ec_dict in tqdm(self.metadata_json.items(), desc="Creating dataset"):
-
             proteinid2uniprot = (
                 {k: v[0]["accessions"] for k, v in ec_dict["proteins"].items()}
                 if "proteins" in ec_dict
@@ -1101,7 +1087,6 @@
                 continue
 
             for ec, ec_dict in uniprot_dict.items():
-
                 if ec in ["sequence", "uniprot"]:
                     continue
 
@@ -1321,12 +1306,12 @@
 
 MISSING_STRUCT = set()
 
+
 @register_object("mcsa", "dataset")
 class MCSA(BrendaReaction):
     def create_dataset(
         self, split_group: Literal["train", "dev", "test"]
     ) -> List[dict]:
-
         mcsa_data = self.load_mcsa_data(self.args)
 
         uniprot2reactions = defaultdict(list)
@@ -1336,7 +1321,6 @@
             uniprotid = uniprot_dict["uniprot"]
 
             for ec, ec_dict in uniprot_dict.items():
-
                 if ec in ["sequence", "uniprot"]:
                     continue
 
@@ -1364,13 +1348,16 @@
                 if self.args.generate_3d_graphs:
                     exists = False
                     for d in ["00", "01", "02"]:
-                        path = os.path.join(self.args.structures_dir, f"{d}/AF-{reaction['protein_id']}-F1-model_v4.cif")
+                        path = os.path.join(
+                            self.args.structures_dir,
+                            f"{d}/AF-{reaction['protein_id']}-F1-model_v4.cif",
+                        )
                         if os.path.exists(path):
                             reaction["path"] = path
                             exists = True
                             break
                     if not exists:
-                        reaction['path'] = None
+                        reaction["path"] = None
 
                 if self.skip_sample(reaction, split_group):
                     continue
@@ -1401,14 +1388,14 @@
         sample = super(BrendaReaction, self).__getitem__(index)
         if self.args.generate_3d_graphs:
             sample, data_params = get_protein_graphs_from_path([sample], self.args)
-            if len(sample['receptor_xyz']) != len(sample['sequence']):
+            if len(sample["receptor_xyz"]) != len(sample["sequence"]):
                 return None
-                
+
             if sample is not None:
-                del sample['receptor']
-                del sample['receptor_atom']
-                del sample['receptor_seq']
-                del sample['receptor_xyz']
+                del sample["receptor"]
+                del sample["receptor_atom"]
+                del sample["receptor_seq"]
+                del sample["receptor_xyz"]
         try:
             return sample
         except Exception:
@@ -1434,21 +1421,21 @@
         ) > self.args.max_protein_length:
             return True
 
-<<<<<<< HEAD
-        if self.args.generate_3d_graphs and sample['path'] is None:
+        if self.args.generate_3d_graphs and sample["path"] is None:
             MISSING_STRUCT.add(sample["protein_id"])
-            print(f"Skipped because missing structure: {sample['protein_id']}, num missing structs: {len(MISSING_STRUCT)}")
+            print(
+                f"Skipped because missing structure: {sample['protein_id']}, num missing structs: {len(MISSING_STRUCT)}"
+            )
             return True
 
         if self.args.generate_3d_graphs:
             for char in ["B", "O", "Z", "J", "U", "X", "*"]:
                 if char in sample["sequence"]:
-                    print(f"Skipped because {sample['protein_id']}'s sequence contains '{char}'")
+                    print(
+                        f"Skipped because {sample['protein_id']}'s sequence contains '{char}'"
+                    )
                     return True
 
-        # check right split
-        if hasattr(self, "to_split"):
-=======
         return False
 
     def get_split_group_dataset(
@@ -1456,7 +1443,6 @@
     ) -> List[dict]:
         dataset = []
         for sample in processed_dataset:
->>>>>>> f6a2e7df
             if self.args.split_type == "sequence":
                 if self.to_split[sample["protein_id"]] != split_group:
                     continue
@@ -1486,6 +1472,63 @@
 
         return False
 
+    @staticmethod
+    def add_args(parser) -> None:
+        """Add class specific args
+
+        Args:
+            parser (argparse.ArgumentParser): argument parser
+        """
+        super(MCSA, MCSA).add_args(parser)
+        parser.add_argument(
+            "--generate_3d_graphs",
+            action="store_true",
+            default=False,
+            help="Generate 3D graphs from protein sequences",
+        )
+        parser.add_argument(
+            "--structures_dir",
+            type=str,
+            default="/Mounts/rbg-storage1/datasets/Metabo/Brenda/pdb_structures/",
+            help="Path to cache protein graphs",
+        )
+        parser.add_argument(
+            "--protein_cache_path",
+            type=str,
+            default="/Mounts/rbg-storage1/datasets/Metabo/Brenda/cache",
+            help="Path to cache protein graphs",
+        )
+        parser.add_argument(
+            "--protein_resolution",
+            type=str,
+            default="residue",
+            help="Resolution of protein graphs",
+        )
+        parser.add_argument(
+            "--debug",
+            action="store_true",
+            default=False,
+            help="For debugging purposes, appends debug to cache paths",
+        )
+        parser.add_argument(
+            "--no_graph_cache",
+            action="store_true",
+            default=False,
+            help="Skip caching graphs",
+        )
+        parser.add_argument(
+            "--knn_size",
+            type=int,
+            default=20,
+            help="Number of nearest neighbors to use for graph construction",
+        )
+        parser.add_argument(
+            "--protein_dim",
+            type=int,
+            default=1280,
+            help="Hidden ESM dimension",
+        )
+
     def __getitem__(self, index):
         sample = self.dataset[index]
 
@@ -1553,7 +1596,6 @@
     def create_dataset(
         self, split_group: Literal["train", "dev", "test"]
     ) -> List[dict]:
-
         uniprot2substrates = defaultdict(set)
         all_substrates = set()
         substrate_to_scaffold = {}
@@ -1563,7 +1605,6 @@
         )
 
         for ec, ec_dict in tqdm(self.metadata_json.items(), desc="Creating dataset"):
-
             proteinid2uniprot = (
                 {k: v[0]["accessions"] for k, v in ec_dict["proteins"].items()}
                 if "proteins" in ec_dict
@@ -1583,7 +1624,6 @@
 
                     for protein in entry.get("proteins", []):
                         for uniprotid in proteinid2uniprot.get(protein, []):
-
                             sequence = self.brenda_proteins[uniprotid]["sequence"]
 
                             for substrate in rs_smiles:
@@ -1619,18 +1659,20 @@
                 if substrate_to_scaffold.get(s, False):
                     y[scaffold_to_class[substrate_to_scaffold[s]]] = 1
                 else:
-                    continue 
-            for ec in set(s[1] for s in substrate_list): 
-                dataset.append({
-                    "ec": ec,
-                    "x": self.brenda_proteins[uniprotid]["sequence"],
-                    "sequence": self.brenda_proteins[uniprotid]["sequence"],
-                    "uniprotid": uniprotid,
-                    "protein_id": uniprotid,
-                    "y": y,
-                    "sample_id": f"{uniprotid}_{ec}"
-                })
-        
+                    continue
+            for ec in set(s[1] for s in substrate_list):
+                dataset.append(
+                    {
+                        "ec": ec,
+                        "x": self.brenda_proteins[uniprotid]["sequence"],
+                        "sequence": self.brenda_proteins[uniprotid]["sequence"],
+                        "uniprotid": uniprotid,
+                        "protein_id": uniprotid,
+                        "y": y,
+                        "sample_id": f"{uniprotid}_{ec}",
+                    }
+                )
+
         return dataset
 
     def skip_sample(self, sample, split_group) -> bool:
@@ -1676,6 +1718,7 @@
         """
         return statement
 
+
 @register_object("brenda_substrates", "dataset")
 class BrendaSubstrates(Brenda):
     def create_dataset(
@@ -1683,8 +1726,9 @@
     ) -> List[dict]:
         dataset = []
 
-        for ec, ec_dict in tqdm(self.metadata_json.items(), desc="Creating dataset", ncols=50):
-
+        for ec, ec_dict in tqdm(
+            self.metadata_json.items(), desc="Creating dataset", ncols=50
+        ):
             proteinid2uniprot = (
                 {k: v[0]["accessions"] for k, v in ec_dict["proteins"].items()}
                 if "proteins" in ec_dict
@@ -1696,55 +1740,57 @@
                 if reaction_key not in ec_dict:
                     continue
                 for entry in ec_dict[reaction_key]:
-
                     if not ("educts" in entry):
                         continue
-                
-                    rs_smiles = [(m, self.get_smiles(m)) for m in entry["educts"] ]
+
+                    rs_smiles = [(m, self.get_smiles(m)) for m in entry["educts"]]
 
                     for protein in entry.get("proteins", []):
                         for uniprotid in proteinid2uniprot.get(protein, []):
                             sequence = self.brenda_proteins[uniprotid]["sequence"]
                             for reactname, react in rs_smiles:
                                 sample = {
-                                        "protein_id": uniprotid,
-                                        "sequence": sequence,
-                                        "smiles": react,
-                                        "ec": ec,
-                                        "sample_id": f"{uniprotid}_{reactname}"
-
-                                    }
+                                    "protein_id": uniprotid,
+                                    "sequence": sequence,
+                                    "smiles": react,
+                                    "ec": ec,
+                                    "sample_id": f"{uniprotid}_{reactname}",
+                                }
                                 if self.skip_sample(sample, split_group):
-                                    continue 
+                                    continue
                                 dataset.append(sample)
 
         if self.args.topk_substrates_to_remove is not None:
-            substrates = Counter([d['smiles'] for d in dataset]).most_common(self.args.topk_substrates_to_remove)
+            substrates = Counter([d["smiles"] for d in dataset]).most_common(
+                self.args.topk_substrates_to_remove
+            )
             common_substrates = [s[0] for s in substrates]
-            dataset = [d for d in dataset if d['smiles'] not in common_substrates]
-
-        return dataset 
+            dataset = [d for d in dataset if d["smiles"] not in common_substrates]
+
+        return dataset
 
     def skip_sample(self, sample, split_group) -> bool:
         # check if sample has mol
         if sample["smiles"] in [None, [], "?"]:
-            return True 
+            return True
         if sample["sequence"] is None:
-            return True 
+            return True
 
         if self.args.max_reactant_size is not None:
             try:
-                if Chem.MolFromSmiles(sample["smiles"]).GetNumAtoms() >  self.args.max_reactant_size:
-                    return True 
+                if (
+                    Chem.MolFromSmiles(sample["smiles"]).GetNumAtoms()
+                    > self.args.max_reactant_size
+                ):
+                    return True
             except:
-                pass 
+                pass
 
         if self.args.max_protein_length is not None:
             if len(sample["sequence"]) > self.args.max_protein_length:
-                return True 
+                return True
 
         return False
-    
 
     def get_split_group_dataset(
         self, processed_dataset, split_group: Literal["train", "dev", "test"]
@@ -1776,74 +1822,12 @@
         * Number of ECs: {len(set(ecs))}
         """
         return statement
-    
+
     def __getitem__(self, index):
         sample = self.dataset[index]
 
         try:
             return sample
 
-<<<<<<< HEAD
-
-        return False
-    
-    @staticmethod
-    def add_args(parser) -> None:
-        """Add class specific args
-
-        Args:
-            parser (argparse.ArgumentParser): argument parser
-        """
-        super(MCSA, MCSA).add_args(parser)
-        parser.add_argument(
-            "--generate_3d_graphs",
-            action="store_true",
-            default=False,
-            help="Generate 3D graphs from protein sequences",
-        )
-        parser.add_argument(
-            "--structures_dir",
-            type=str,
-            default="/Mounts/rbg-storage1/datasets/Metabo/Brenda/pdb_structures/",
-            help="Path to cache protein graphs",
-        )
-        parser.add_argument(
-            "--protein_cache_path",
-            type=str,
-            default="/Mounts/rbg-storage1/datasets/Metabo/Brenda/cache",
-            help="Path to cache protein graphs",
-        )
-        parser.add_argument(
-            "--protein_resolution",
-            type=str,
-            default="residue",
-            help="Resolution of protein graphs",
-        )
-        parser.add_argument(
-            "--debug",
-            action="store_true",
-            default=False,
-            help="For debugging purposes, appends debug to cache paths",
-        )
-        parser.add_argument(
-            "--no_graph_cache",
-            action="store_true",
-            default=False,
-            help="Skip caching graphs",
-        )
-        parser.add_argument(
-            "--knn_size",
-            type=int,
-            default=20,
-            help="Number of nearest neighbors to use for graph construction",
-        )
-        parser.add_argument(
-            "--protein_dim",
-            type=int,
-            default=1280,
-            help="Hidden ESM dimension",
-        )
-=======
         except Exception:
-            warnings.warn(f"Could not load sample: {sample['sample_id']}")
->>>>>>> f6a2e7df
+            warnings.warn(f"Could not load sample: {sample['sample_id']}")