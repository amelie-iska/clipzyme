--- conflicted
+++ resolved
@@ -9,18 +9,14 @@
 import numpy as np
 from collections import defaultdict
 from nox.utils.messages import METAFILE_NOTFOUND_ERR, LOAD_FAIL_MSG
-<<<<<<< HEAD
 import traceback, warnings, os
 
-=======
->>>>>>> f6a2e7df
 
 @register_object("brenda_kcat", "dataset")
 class BrendaKCat(AbstractDataset):
     def create_dataset(
         self, split_group: Literal["train", "dev", "test"]
     ) -> List[dict]:
-
         # get sequence,smiles pair to y-value
         seq_smi_2_y = defaultdict(list)
         for kcat_dict in self.metadata_json:
@@ -31,7 +27,6 @@
         # create samples
         dataset = []
         for kcat_dict in tqdm(self.metadata_json):
-
             if self.skip_sample(kcat_dict, split_group, seq_smi_2_y):
                 continue
             mol_datapoint = from_smiles(kcat_dict["Smiles"])
@@ -47,12 +42,9 @@
                 "sequence": kcat_dict["Sequence"],
                 "y": self.get_label(kcat_dict),
                 "sample_id": kcat_dict["sample_id"],
-<<<<<<< HEAD
-=======
                 "ec": kcat_dict["ECNumber"],
                 "organism": kcat_dict["Organism"],
                 "type": kcat_dict["Type"],
->>>>>>> f6a2e7df
             }
             if self.args.generate_3d_graphs:
                 sample["path"] = os.path.join(
@@ -73,31 +65,29 @@
 
         Ref: https://github.com/SysBioChalmers/DLKcat/blob/master/DeeplearningApproach/Code/model/preprocess_all.py
         """
-<<<<<<< HEAD
         if sample["split"] != split_group:
             return True
 
-=======
->>>>>>> f6a2e7df
         if "." in sample["Smiles"]:
             return True
 
         if float(sample["Value"]) <= 0:
             return True
-<<<<<<< HEAD
-        
-        if self.args.generate_3d_graphs and not os.path.exists(os.path.join("/Mounts/rbg-storage1/datasets/Enzymes/DLKcat/DeeplearningApproach/Data/database/Kcat_combination_0918_wildtype_mutant_structures/", f"seq_id_{sample['seq_id']}.pdb")):
+
+        if self.args.generate_3d_graphs and not os.path.exists(
+            os.path.join(
+                "/Mounts/rbg-storage1/datasets/Enzymes/DLKcat/DeeplearningApproach/Data/database/Kcat_combination_0918_wildtype_mutant_structures/",
+                f"seq_id_{sample['seq_id']}.pdb",
+            )
+        ):
             print("Skipped because missing structure")
             return True
-=======
->>>>>>> f6a2e7df
 
         # skip if sequence, smile pair has inconsistent values (across organisms, conditions)
         smi = sample["Smiles"]
         seq = sample["Sequence"]
         if any(i != seq_smi_2_y[f"{seq}{smi}"][0] for i in seq_smi_2_y[f"{seq}{smi}"]):
             return True
-<<<<<<< HEAD
 
         for char in ["B", "O", "Z", "J", "U", "X", "*"]:
             if char in seq:
@@ -106,8 +96,6 @@
         # seq_smi_2_y[f"{seq}{smi}"][0]
         # if seq_smi_2_y[f"{seq}{smi}"][0] == 0:
         #     return True
-=======
->>>>>>> f6a2e7df
 
         return False
 
@@ -128,7 +116,9 @@
             samples = set([sample[key] for sample in metadata_json])
             samples = sorted(list(samples))
             np.random.shuffle(samples)
-            split_indices = np.ceil(np.cumsum(np.array(split_probs) * len(samples))).astype(int)
+            split_indices = np.ceil(
+                np.cumsum(np.array(split_probs) * len(samples))
+            ).astype(int)
             split_indices = np.concatenate([[0], split_indices])
             for i in range(len(split_indices) - 1):
                 for sample in metadata_json:
@@ -173,7 +163,6 @@
                                 split_indices[i] : split_indices[i + 1]
                             ]
                         ):
-
                             sample["split"] = ["train", "test"][i]
 
                 # compute empirical distribution
@@ -203,7 +192,8 @@
         else:
             raise ValueError("Split type not supported")
 
-<<<<<<< HEAD
+        return metadata_json
+
     def __getitem__(self, index):
         """
         Fetch single sample from dataset
@@ -217,20 +207,16 @@
         sample = self.dataset[index]
         if self.args.generate_3d_graphs:
             sample, data_params = get_protein_graphs_from_path([sample], self.args)
-            del sample['receptor']
-            del sample['receptor_atom']
-            del sample['receptor_seq']
-            del sample['receptor_xyz']
+            del sample["receptor"]
+            del sample["receptor_atom"]
+            del sample["receptor_seq"]
+            del sample["receptor_xyz"]
         try:
             return sample
         except Exception:
             warnings.warn(
                 LOAD_FAIL_MSG.format(sample["sample_id"], traceback.print_exc())
             )
-=======
-        return metadata_json
-
->>>>>>> f6a2e7df
 
     @staticmethod
     def add_args(parser) -> None:
@@ -336,6 +322,7 @@
                 LOAD_FAIL_MSG.format(sample["sample_id"], traceback.print_exc())
             )
 
+
 @register_object("gsm_enzyme_interaction", "dataset")
 class GSMInteraction(AbstractDataset):
     # load gsm json file
