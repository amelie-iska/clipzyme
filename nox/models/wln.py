import torch 
import torch.nn as nn
import torch.nn.functional as F
from nox.utils.registry import get_object, register_object
from nox.utils.classes import set_nox_type
from nox.utils.pyg import unbatch
from nox.utils.wln_processing import generate_candidates_from_scores, get_batch_candidate_bonds, robust_edit_mol
from nox.models.abstract import AbstractModel
from torch_scatter import scatter, scatter_add
from torch_geometric.utils import to_dense_batch, to_dense_adj
from collections import defaultdict
from nox.models.gat import GAT
from rdkit import Chem 
import copy 
import os 

class WLDN_Cache:
    def __init__(self, path, extension="pt"):
        if not os.path.exists(path):
            os.makedirs(path)
        self.cache_dir = path
        self.files_extension = extension

    def _file_path(self, sample_id):
        return os.path.join(self.cache_dir, f"{sample_id}_candidates.pt")

    def exists(self, sample_id):
        return os.path.isfile(self._file_path(sample_id))

    def get(self, sample_id):
        return torch.load(self._file_path(sample_id))

    def add(self, sample_id, graph):
        torch.save(graph, self._file_path(sample_id))


@register_object("cheap_global_attn", "model")
class CheapGlobalAttention(AbstractModel):
    def __init__(self, args):
        super(CheapGlobalAttention, self).__init__()
        self.linear = nn.Linear(args.gat_hidden_dim, 1)
        
    def forward(self, node_feats, batch_index):
        # node_feats is (N, in_dim)
        scores = self.linear(node_feats)  # (N, 1)
        scores = torch.softmax(scores, dim=0)  # softmax over all nodes
        scores = scores.squeeze(1)  # (N, )
        out = scatter_add(node_feats * scores.unsqueeze(-1), batch_index, dim=0)
        return out

@register_object("pairwise_global_attn", "model")
class PairwiseAttention(AbstractModel):
    def __init__(self, args):
        super(PairwiseAttention, self).__init__()
        self.P_a = nn.Linear(args.gat_hidden_dim, args.gat_hidden_dim)
        self.P_b = nn.Linear(args.gat_complete_edge_dim, args.gat_hidden_dim)
        self.U = nn.Linear(args.gat_hidden_dim, 1)
        

    def forward(self, node_feats, graph):
        """Compute node contexts with global attention
        
        node_feats: N x F, where N is number of nodes, F is feature dimension
        graph: batched graph with edges of complete graph
        """
        # Batch index: N, mapping each node to corresponding graph index
        edge_index_complete = graph.edge_index_complete
        edge_attr_complete = graph.edge_attr_complete
        batch_index = graph.batch

        # Project features
        node_feats_transformed = self.P_a(node_feats)  # N x F
        edge_feats_complete = self.P_b(edge_attr_complete.float()) # E x F

         # convert to dense adj: E x F -> N x N x F
        dense_edge_attr = to_dense_adj(edge_index = edge_index_complete, edge_attr = edge_feats_complete).squeeze(0)

        # node_features: sparse batch: N x D
        pairwise_node_feats = node_feats_transformed.unsqueeze(1) + node_feats_transformed # N x N x F
        
        # Compute attention scores
        scores = torch.sigmoid(self.U(F.relu(pairwise_node_feats + dense_edge_attr))).squeeze(-1)

        # Mask attention scores to prevent attention to nodes in different graphs
        mask = batch_index[:, None] != batch_index[None, :]  # N x N
        weights = scores.masked_fill(mask, 0)

        # Apply attention weights
        weighted_feats = torch.matmul(weights, node_feats)  # N x F

        return weighted_feats # node_contexts


@register_object("gatv2_globalattn", "model")
class GATWithGlobalAttn(GAT):
    def __init__(self, args):
        super().__init__(args)
        self.global_attention = get_object(args.attn_type, "model")(args)

    def forward(self, graph):
        output = super().forward(graph) # Graph NN (GAT) Local Network

        weighted_node_feats = self.global_attention(output["node_features"], graph)  # EQN 6

        output["node_features_attn"] = weighted_node_feats
        return output

    @staticmethod
    def add_args(parser) -> None:
        """Add class specific args

        Args:
            parser (argparse.ArgumentParser): argument parser
        """
        super(GATWithGlobalAttn, GATWithGlobalAttn).add_args(parser)
        parser.add_argument(
            "--attn_type",
            type=str,
            action=set_nox_type("model"),
            default="pairwise_global_attn",
            help="type of global attention to use"
        )


@register_object("reaction_center_net", "model")
class ReactivityCenterNet(AbstractModel):
    def __init__(self, args):
        super().__init__()
        self.args = args
        self.gat_global_attention = get_object(args.gat_type, "model")(args) # GATWithGlobalAttn(args)
        self.M_a = nn.Linear(args.gat_hidden_dim, args.gat_hidden_dim)
        self.M_b = nn.Linear(args.gat_complete_edge_dim, args.gat_hidden_dim)
        self.lin = nn.Linear(2*args.gat_hidden_dim, args.gat_hidden_dim)
        self.U = nn.Sequential(
            nn.ReLU(),
            nn.Linear(args.gat_hidden_dim, args.num_predicted_bond_types) 
        )

    def forward(self, batch):
        gat_output = self.gat_global_attention(batch['reactants']) # GAT + Global Attention over node features
        cs = gat_output["node_features"]
        c_tildes = gat_output["node_features_attn"] # node contexts
        c_final = self.lin(torch.cat([cs, c_tildes], dim=-1)) # N x 2*hidden_dim -> N x hidden_dim

        s_uv = self.forward_helper(c_final, batch['reactants']['edge_index_complete'], batch['reactants']['edge_attr_complete'], batch['reactants']['batch'])

        # precompute for top k metric
        candidate_bond_changes = get_batch_candidate_bonds(batch["reaction"], s_uv.detach(), batch['reactants'].batch)
        # make bonds that are "4" -> "1.5"
        for i in range(len(candidate_bond_changes)):
            candidate_bond_changes[i] = [(elem[0], elem[1], 1.5, elem[3]) if elem[2] == 4 else elem for elem in candidate_bond_changes[i]]

        batch_real_bond_changes = []
        for i in range(len(batch['reactants']['bond_changes'])):
            reaction_real_bond_changes = []
            for elem in batch['reactants']['bond_changes'][i]:
                reaction_real_bond_changes.append(tuple(elem))
            batch_real_bond_changes.append(reaction_real_bond_changes)

        assert len(candidate_bond_changes) == len(batch_real_bond_changes)

        return {
            "s_uv": s_uv,
            "candidate_bond_changes": candidate_bond_changes,
            "real_bond_changes": batch_real_bond_changes
        }

    def forward_helper(self, node_features, edge_indices, edge_attr, batch_indices):
        # GAT with global attention
        node_features = self.M_a(node_features) # N x hidden_dim -> N x hidden_dim 
        edge_attr = self.M_b(edge_attr.float()) # E x 5 -> E x hidden_dim 

        # convert to dense adj: E x hidden_dim -> N x N x hidden_dim
        dense_edge_attr = to_dense_adj(edge_index = edge_indices, edge_attr = edge_attr).squeeze(0)

        # node_features: sparse batch: N x D
        pairwise_node_feats = node_features.unsqueeze(1) + node_features # N x N x D
        # edge_attr: bond features: N x N x D
        s = self.U(dense_edge_attr + pairwise_node_feats).squeeze(-1) # N x N
        # removed this line since the sizes become inconsistent later
        # s, mask = to_dense_batch(s, batch_indices) # B x max_batch_N x N x num_predicted_bond_types
        
        # make symmetric
        s = (s + s.transpose(0,1))/2
        return s

    @staticmethod
    def add_args(parser) -> None:
        """Add class specific args

        Args:
            parser (argparse.ArgumentParser): argument parser
        """
        super(ReactivityCenterNet, ReactivityCenterNet).add_args(parser)
        parser.add_argument(
            "--num_predicted_bond_types",
            type=int,
            default=5,
            help="number of bond types to predict, this is t in the paper"
        )
        parser.add_argument(
            "--gat_type",
            type=str,
            action=set_nox_type("model"),
            default="gatv2_globalattn",
            help="Type of gat to use, mainly to init args"
        )
        parser.add_argument(
            "--topk_bonds",
            nargs='+',
            type=int,
            default=[1, 3, 5],
            help="topk bonds to consider for accuracy metric"
        )
        parser.add_argument(
            "--gat_complete_edge_dim",
            type=int,
            default=5,
            help="dimension of edges in complete graph"
        )


@register_object("wldn", "model")
class WLDN(AbstractModel):
    def __init__(self, args):
        super().__init__()
        self.args = args
        try:
            state_dict = torch.load(args.reactivity_model_path)
            self.reactivity_net = get_object(args.reactivity_net_type, "model")(state_dict['hyper_parameters']['args'])
            self.reactivity_net.load_state_dict({k[len("model."):]: v for k,v in state_dict["state_dict"].items() if k.startswith("model")})
        except:
            self.reactivity_net = get_object(args.reactivity_net_type, "model")(args)
            print("Could not load pretrained model")
        self.reactivity_net.eval()
        self.wln = GAT(args) # WLN for mol representation
        wln_diff_args = copy.deepcopy(args)
        wln_diff_args.gat_node_dim = args.gat_hidden_dim
        # wln_diff_args.gat_edge_dim = args.gat_hidden_dim
        self.wln_diff = GAT(wln_diff_args) # WLN for difference graph
        self.final_transform = nn.Linear(args.gat_hidden_dim, 1) # for scoring
        self.use_cache = args.cache_path is not None 
        if self.use_cache:
            self.cache = WLDN_Cache(os.path.join(args.cache_path, args.experiment_name), "pt")

    def predict(self, batch, product_candidates_list, candidate_scores):
        # TODO: sort by score
        smiles_predictions = []
        for idx, (candidates, scores) in enumerate(zip(product_candidates_list, candidate_scores)):
            # sort according to ranker score
            scores_indices = torch.argsort(scores.view(-1),descending=True)
            valid_candidate_combos = [candidates.candidate_bond_change[i] for i in scores_indices]
            reactant_mol = Chem.MolFromSmiles(batch["smiles"][idx])
            smiles = robust_edit_mol(reactant_mol, edits)
            if len(smiles) != 0:
                smiles_predictions.append(smiles)
            try:
                Chem.Kekulize(reactant_mol)
                smiles = robust_edit_mol(reactant_mol, edits)
                smiles_predictions.append(smiles)
            except Exception as e:
                smiles_predictions.append(smiles)
            
        return {"preds": smiles_predictions}

    def forward(self, batch):
<<<<<<< HEAD
        with torch.no_grad():
            reactivity_output = self.reactivity_net(batch)
=======
        # TODO: add predict function
        product_candidates_list = self.get_product_candidate_list(batch)

>>>>>>> 1742d3ba
        reactant_node_feats = self.wln(batch["reactants"])["node_features"] # N x D, where N is all the nodes in the batch
        dense_reactant_node_feats, mask = to_dense_batch(reactant_node_feats, batch=batch["reactants"].batch) # B x max_batch_N x D
        candidate_scores = []
        for idx, product_candidates in enumerate(product_candidates_list):
            # get node features for candidate products
            product_candidates = product_candidates.to(reactant_node_feats.device)
            candidate_node_feats = self.wln(product_candidates)["node_features"]
            dense_candidate_node_feats, mask = to_dense_batch(candidate_node_feats, batch=product_candidates.batch) # B x num_nodes x D
            
            num_nodes = dense_candidate_node_feats.shape[1]

            # compute difference vectors and replace the node features of the product graph with them
            difference_vectors = dense_candidate_node_feats - dense_reactant_node_feats[idx][:num_nodes].unsqueeze(0)

            # undensify
            total_nodes = dense_candidate_node_feats.shape[0] * num_nodes
            difference_vectors = difference_vectors.view(total_nodes, -1)
            product_candidates.x = difference_vectors
            
            # apply a separate WLN to the difference graph
            wln_diff_output = self.wln_diff(product_candidates)
            diff_node_feats = wln_diff_output["node_features"]

            # compute the score for each candidate product
            # to dense
            diff_node_feats, _ = to_dense_batch(diff_node_feats, product_candidates.batch)
            score = self.final_transform(torch.sum(diff_node_feats, dim=-2))
            candidate_scores.append(score) # K x 1

        # ! PREDICT SMILES
        if self.args.predict:
            return self.predict(batch, product_candidates_list, candidate_scores)

        # note: dgl implementation adds reactivity score
        output = {
            "logit": candidate_scores,
            "product_candidates_list": product_candidates_list,
            # "s_uv": reactivity_output["s_uv"], # for debugging purposes
            }
        return output

    # seperate function because stays the same for different forward methods
    def get_product_candidate_list(self, batch):
        # TODO: add predict function
        with torch.no_grad():
            reactivity_output = self.reactivity_net(batch) # s_uv: N x N x 5, 'candidate_bond_changes', 'real_bond_changes'

        if self.training:
            mode = "train"
        else:
            mode = "test"

        if self.use_cache:
            if not all( self.cache.exists(sid) for sid in batch["sample_id"] ):
                # get candidate products as graph structures
                # each element in this list is a batch of candidate products (where each batch represents one reaction)
                product_candidates_list = generate_candidates_from_scores(reactivity_output, batch, self.args, mode)
                [self.cache.add(sid, product_candidates) for sid, product_candidates in zip(batch["sample_id"], product_candidates_list)]
            else:
                product_candidates_list =  [self.cache.get(sid) for sid in batch["sample_id"]]
        else:
            # each element in this list is a batch of candidate products (where each batch represents one reaction)
            product_candidates_list = generate_candidates_from_scores(reactivity_output, batch, self.args, mode)

        return product_candidates_list
        

    @staticmethod
    def add_args(parser) -> None:
        """Add class specific args

        Args:
            parser (argparse.ArgumentParser): argument parser
        """
        super(WLDN, WLDN).add_args(parser)
        parser.add_argument(
            "--num_candidate_bond_changes",
            type=int,
            default=20,
            help="Core size"
        )
        parser.add_argument(
            "--max_num_bond_changes",
            type=int,
            default=5,
            help="Combinations"
        )
        parser.add_argument(
            "--max_num_change_combos_per_reaction",
            type=int,
            default=500,
            help="cutoff"
        )
        parser.add_argument(
            "--reactivity_net_type",
            type=str,
            action=set_nox_type("model"),
            default="reaction_center_net",
            help="Type of reactivity net to use, mainly to init args"
        )
        parser.add_argument(
            "--reactivity_model_path",
            type=str,
            help="path to pretrained reaction center prediction model"
        )


# class EnzymeMoleculeAttn(nn.Module):
#     def __init__(self, hidden_dim_prot, hidden_dim_candidate):
#         super(PairwiseAttention, self).__init__()
#         self.W_q = nn.Linear(hidden_dim_candidate, hidden_dim_prot)
#         self.W_k = nn.Linear(hidden_dim_prot, hidden_dim_prot)
#         self.W_v = nn.Linear(hidden_dim_prot, hidden_dim_prot)

#     def forward(self, dense_candidate_node_feats, prot_feats):
#         # dense_candidate_node_feats: B x num_nodes x D
#         # prot_feats: 1 x len_seq x hidden_dim_prot
#         Q = self.W_q(dense_candidate_node_feats) # B x num_nodes x hidden_dim_prot
#         K = self.W_k(prot_feats) # 1 x len_seq x hidden_dim_prot
#         V = self.W_v(prot_feats) # 1 x len_seq x hidden_dim_prot

#         attn_weights = torch.softmax(Q @ K.transpose(-1, -2), dim=-1) # B x num_nodes x len_seq
#         output = attn_weights @ V # B x num_nodes x hidden_dim_prot

#         return output, attn_weights # B x num_nodes x hidden_dim_prot, B x num_nodes x len_seq
    


# @register_object("wldn2", "model")
# class WLDN2(WLDN):
#     def __init__(self, args):
#         super().__init__(self, args) # gives self.wln (GAT)
#         self.esm_model = get_object(args.esm_version, "model")(args)
#         self.pairwise_attention = EnzymeMoleculeAttn(args.hidden_dim_enzyme, args.gat_hidden_dim)
#         self.final_transform = nn.Linear(args.gat_hidden_dim, 1)  # need to overwrite because output is different size

#     def forward(self, batch):
#         prot_feats = self.esm_model([batch["sequence"]]).unsqueeze(0)  # 1 x len_seq x hidden_dim

#         product_candidates_list = self.get_product_candidate_list(batch)
#         candidate_scores = []
#         for product_molecule in product_candidates_list:
#             candidate_node_feats = self.wln(product_candidates)["node_features"]
#             dense_candidate_node_feats, mask = to_dense_batch(candidate_node_feats, batch=product_candidates.batch) # B x num_nodes x D
#             attn_mol_embedding, attn_weights = self.pairwise_attention(dense_candidate_node_feats, prot_feats)

#             logits = self.scoring_layer(attn_mol_embedding)  # B x N x 1
#             logits = logits.mean(dim=1)  # B x 1, taking mean over the sequence length

#             candidate_scores.append(logits)
        
#         output = {
#             "logit": candidate_scores,
#             "product_candidates_list": product_candidates_list,
#             }
#         return output

#     @staticmethod
#     def add_args(parser) -> None:
#         """Add class specific args

#         Args:
#             parser (argparse.ArgumentParser): argument parser
#         """
#         super(WLDN2, WLDN2).add_args(parser)
#         parser.add_argument(
#             "--esm_version",
#             type=str,
#             action=set_nox_type("model"),
#             default="fair_esm2",
#             help="Name of esm encoder to use",
#         )
#         parser.add_argument(
#             "--hidden_dim_enzyme",
#             type=int,
#             default=480,
#             help="Hidden dimension of enzyme embedding",
#         )<|MERGE_RESOLUTION|>--- conflicted
+++ resolved
@@ -244,7 +244,6 @@
             self.cache = WLDN_Cache(os.path.join(args.cache_path, args.experiment_name), "pt")
 
     def predict(self, batch, product_candidates_list, candidate_scores):
-        # TODO: sort by score
         smiles_predictions = []
         for idx, (candidates, scores) in enumerate(zip(product_candidates_list, candidate_scores)):
             # sort according to ranker score
@@ -264,14 +263,8 @@
         return {"preds": smiles_predictions}
 
     def forward(self, batch):
-<<<<<<< HEAD
-        with torch.no_grad():
-            reactivity_output = self.reactivity_net(batch)
-=======
-        # TODO: add predict function
         product_candidates_list = self.get_product_candidate_list(batch)
 
->>>>>>> 1742d3ba
         reactant_node_feats = self.wln(batch["reactants"])["node_features"] # N x D, where N is all the nodes in the batch
         dense_reactant_node_feats, mask = to_dense_batch(reactant_node_feats, batch=batch["reactants"].batch) # B x max_batch_N x D
         candidate_scores = []
@@ -315,7 +308,6 @@
 
     # seperate function because stays the same for different forward methods
     def get_product_candidate_list(self, batch):
-        # TODO: add predict function
         with torch.no_grad():
             reactivity_output = self.reactivity_net(batch) # s_uv: N x N x 5, 'candidate_bond_changes', 'real_bond_changes'
 
