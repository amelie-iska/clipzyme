import torch
import torch.nn as nn
import copy
from typing import List
from nox.models.abstract import AbstractModel
from nox.utils.classes import set_nox_type
from nox.utils.registry import register_object, get_object
from nox.utils.amino_acids import AA_TO_SMILES
from torch_geometric.data import Data, HeteroData, Batch
from nox.utils.pyg import from_smiles
from nox.utils.smiles import get_rdkit_feature


@register_object("fair_esm", "model")
class FairEsm(AbstractModel):
    """
    Refer to https://github.com/facebookresearch/esm#available-models
    """

    def __init__(self, args):
        super(FairEsm, self).__init__()
        self.args = args
        torch.hub.set_dir(args.pretrained_hub_dir)
        self.model, self.alphabet = torch.hub.load(
            "facebookresearch/esm:main", args.esm_name
        )
        self.batch_converter = self.alphabet.get_batch_converter()
        self.register_buffer("devicevar", torch.zeros(1, dtype=torch.int8))
        if args.freeze_esm:
            self.model.eval()

        self.repr_layer = args.esm_hidden_layer
        self.use_cls_token = args.use_esm_cls_token

    def forward(self, x):
        """
        x: list of str (protein sequences)
        """
        output = {}
        if isinstance(x, list):
            pass
        elif isinstance(x, dict):
            try:
                x = x["sequence"]
            except:
                raise ValueError(
                    "FairEsm forward received dict without 'sequence' key "
                )

        fair_x = self.truncate_protein(x)
        batch_labels, batch_strs, batch_tokens = self.batch_converter(fair_x)
        batch_tokens = batch_tokens.to(self.devicevar.device)

        if self.args.freeze_esm:
            with torch.no_grad():
                result = self.model(
                    batch_tokens,
                    repr_layers=[self.repr_layer],
                    return_contacts=self.args.esm_return_contacts,
                )
        else:
            result = self.model(
                batch_tokens,
                repr_layers=[self.repr_layer],
                return_contacts=self.args.esm_return_contacts,
            )

        # Generate per-sequence representations via averaging
        if self.use_cls_token:
            output["hidden"] = result["representations"][self.repr_layer][0]
        else:
            # remove cls, eos, and padding embeddings
            sequence_mask = torch.ne(batch_tokens, self.alphabet.cls_idx).long()
            sequence_mask *= torch.ne(batch_tokens, self.alphabet.eos_idx).long()
            sequence_mask *= torch.ne(batch_tokens, self.alphabet.padding_idx).long()
            sequence_mask = sequence_mask.unsqueeze(-1)
            # remove cls and eos tokens
            output["hidden"] = (
                result["representations"][self.repr_layer] * sequence_mask
            ).sum(1) / sequence_mask.sum(1)
<<<<<<< HEAD

        output["tokens"] = batch_tokens
        output["token_hiddens"] = result["representations"][self.repr_layer]
        output["mask_hiddens"] = sequence_mask
        
        if self.args.esm_return_only_contacts:
            del output["hidden"]
            output["attentions"] = result["attentions"]
        
        if self.args.esm_return_only_attention:
            del output["hidden"]
            # B, (batch_tokens - 2), (batch_tokens - 2) because removes bos and eos tokens
            output["contacts"] = result["contacts"]
=======
            output["mask_hiddens"] = sequence_mask

        output["tokens"] = batch_tokens
        output["token_hiddens"] = result["representations"][self.repr_layer]
>>>>>>> f6a2e7df

        return output

    def truncate_protein(self, x, max_length=1024):
        # max length allowed is 1024
        return [
            (i, s[: 1024 - 2]) if not isinstance(x[0], list) else (i, s[0][: 1024 - 2])
            for i, s in enumerate(x)
        ]

    @staticmethod
    def add_args(parser) -> None:
        """Add class specific args

        Args:
            parser (argparse.ArgumentParser): argument parser
        """
        parser.add_argument(
            "--pretrained_hub_dir",
            type=str,
            default="/Mounts/rbg-storage1/snapshots/metabolomics",
            help="directory to torch hub where pretrained models are saved",
        )
        parser.add_argument(
            "--esm_name",
            type=str,
            default="esm2_t12_35M_UR50D",
            help="directory to torch hub where pretrained models are saved",
        )
        parser.add_argument(
            "--freeze_esm",
            action="store_true",
            default=False,
            help="do not update encoder weights",
        )
        parser.add_argument(
            "--esm_hidden_layer",
            type=int,
            default=12,
            help="do not update encoder weights",
        )
        parser.add_argument(
            "--use_esm_cls_token",
            action="store_true",
            default=False,
            help="use cls token as representation",
        )
        parser.add_argument(
            "--esm_return_only_contacts",
            action="store_true",
            default=False,
            help="return contacts",
        )
        parser.add_argument(
            "--esm_return_only_attention",
            action="store_true",
            default=False,
            help="return attention",
        )


@register_object("fair_esm2", "model")
class FairEsm2(FairEsm):
    def truncate_protein(self, x, max_length=torch.inf):
        return [
            (i, s) if not isinstance(x[0], list) else (i, s[0]) for i, s in enumerate(x)
        ]


@register_object("protein_encoder", "model")
class ProteinEncoder(AbstractModel):
    def __init__(self, args):
        super(ProteinEncoder, self).__init__()
        self.args = args
        self.encoder = get_object(args.protein_encoder_type, "model")(args)
        cargs = copy.deepcopy(args)
        cargs.mlp_input_dim = args.protein_hidden_dim
        args.freeze_esm = args.freeze_encoder
        self.mlp = get_object(args.protein_classifer, "model")(cargs)
        if self.args.freeze_encoder:
            self.encoder.eval()

    def forward(self, batch):
        output = {}
        if self.args.freeze_encoder:
            with torch.no_grad():
                output_esm = self.encoder(batch["x"])
        else:
            output_esm = self.encoder(batch["x"])
        # output["protein_hidden"] = output_esm["hidden"]
        output.update(self.mlp({"x": output_esm["hidden"]}))
        return output

    @staticmethod
    def add_args(parser) -> None:
        """Add class specific args

        Args:
            parser (argparse.ArgumentParser): argument parser
        """
        parser.add_argument(
            "--protein_encoder_type",
            type=str,
            default="fair_esm",
            help="name of the protein encoder",
            action=set_nox_type("model"),
        )
        parser.add_argument(
            "--freeze_encoder",
            action="store_true",
            default=False,
            help="do not update encoder weights",
        )
        parser.add_argument(
            "--protein_hidden_dim",
            type=int,
            default=480,
            help="hidden dimension of the protein",
        )
        parser.add_argument(
            "--protein_classifer",
            type=str,
            default="mlp_classifier",
            help="name of classifier",
            action=set_nox_type("model"),
        )<|MERGE_RESOLUTION|>--- conflicted
+++ resolved
@@ -78,26 +78,10 @@
             output["hidden"] = (
                 result["representations"][self.repr_layer] * sequence_mask
             ).sum(1) / sequence_mask.sum(1)
-<<<<<<< HEAD
+            output["mask_hiddens"] = sequence_mask
 
         output["tokens"] = batch_tokens
         output["token_hiddens"] = result["representations"][self.repr_layer]
-        output["mask_hiddens"] = sequence_mask
-        
-        if self.args.esm_return_only_contacts:
-            del output["hidden"]
-            output["attentions"] = result["attentions"]
-        
-        if self.args.esm_return_only_attention:
-            del output["hidden"]
-            # B, (batch_tokens - 2), (batch_tokens - 2) because removes bos and eos tokens
-            output["contacts"] = result["contacts"]
-=======
-            output["mask_hiddens"] = sequence_mask
-
-        output["tokens"] = batch_tokens
-        output["token_hiddens"] = result["representations"][self.repr_layer]
->>>>>>> f6a2e7df
 
         return output
 
